ninja  # For faster builds.
psutil
ray >= 2.9
sentencepiece  # Required for LLaMA tokenizer.
numpy
torch == 2.1.2
transformers >= 4.38.0  # Required for Gemma.
xformers == 0.0.23.post1  # Required for CUDA 12.1.
fastapi
uvicorn[standard]
pydantic >= 2.0  # Required for OpenAI server.
prometheus_client >= 0.18.0
pynvml == 11.5.0
<<<<<<< HEAD
triton >= 2.1.0
gputil
=======
triton >= 2.1.0 # Note: must be triton 2.2.0
outlines == 0.0.34
cupy-cuda12x == 12.1.0  # Required for CUDA graphs. CUDA 11.8 users should install cupy-cuda11x instead.
>>>>>>> 42ecab2f
<|MERGE_RESOLUTION|>--- conflicted
+++ resolved
@@ -11,11 +11,7 @@
 pydantic >= 2.0  # Required for OpenAI server.
 prometheus_client >= 0.18.0
 pynvml == 11.5.0
-<<<<<<< HEAD
-triton >= 2.1.0
 gputil
-=======
 triton >= 2.1.0 # Note: must be triton 2.2.0
 outlines == 0.0.34
-cupy-cuda12x == 12.1.0  # Required for CUDA graphs. CUDA 11.8 users should install cupy-cuda11x instead.
->>>>>>> 42ecab2f
+cupy-cuda12x == 12.1.0  # Required for CUDA graphs. CUDA 11.8 users should install cupy-cuda11x instead.