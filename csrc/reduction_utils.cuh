--- conflicted
+++ resolved
@@ -41,15 +41,10 @@
 template<typename T>
 __inline__ __device__ T blockReduceSum(T val) {
   static __shared__ T shared[WARP_SIZE];
-<<<<<<< HEAD
-  int lane = threadIdx.x & 0x1f;
-  int wid = threadIdx.x >> 5;
-=======
   constexpr auto LANE_MASK = _calculateLaneMask(WARP_SIZE);
   constexpr auto WID_SHIFT = _calculateWidShift(WARP_SIZE);
   int lane = threadIdx.x & LANE_MASK;
   int wid = threadIdx.x >> WID_SHIFT;
->>>>>>> 86015984
 
   val = warpReduceSum<T>(val);
 
