--- conflicted
+++ resolved
@@ -356,8 +356,30 @@
         value_caches.append(value_cache)
     return key_caches, value_caches
 
-
-<<<<<<< HEAD
+class measure_cuda_memory:
+
+    def __init__(self, device=None):
+        self.device = device
+
+    def current_memory_usage(self) -> float:
+        # Return the memory usage in bytes.
+        torch.cuda.reset_peak_memory_stats(self.device)
+        mem = torch.cuda.max_memory_allocated(self.device)
+        return mem
+
+    def __enter__(self):
+        self.initial_memory = self.current_memory_usage()
+        # This allows us to call methods of the context manager if needed
+        return self
+
+    def __exit__(self, exc_type, exc_val, exc_tb):
+        self.final_memory = self.current_memory_usage()
+        self.consumed_memory = self.final_memory - self.initial_memory
+
+        # Force garbage collection
+        gc.collect()
+
+
 def get_total_num_gpus() -> int:
     return len(GPUtil.getGPUs())
 
@@ -394,28 +416,4 @@
     #     prompt_token_ids = [prompt_token_ids]
     # elif isinstance(prompt_token_ids, str):
     #     prompt_token_ids = [int(prompt_token_ids, 16)]
-    return prompt_token_ids
-=======
-class measure_cuda_memory:
-
-    def __init__(self, device=None):
-        self.device = device
-
-    def current_memory_usage(self) -> float:
-        # Return the memory usage in bytes.
-        torch.cuda.reset_peak_memory_stats(self.device)
-        mem = torch.cuda.max_memory_allocated(self.device)
-        return mem
-
-    def __enter__(self):
-        self.initial_memory = self.current_memory_usage()
-        # This allows us to call methods of the context manager if needed
-        return self
-
-    def __exit__(self, exc_type, exc_val, exc_tb):
-        self.final_memory = self.current_memory_usage()
-        self.consumed_memory = self.final_memory - self.initial_memory
-
-        # Force garbage collection
-        gc.collect()
->>>>>>> 42ecab2f
+    return prompt_token_ids