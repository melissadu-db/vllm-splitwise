from typing import TYPE_CHECKING, Optional, Union, ClassVar
from dataclasses import dataclass
import os
from packaging.version import Version

import torch
from transformers import PretrainedConfig

from vllm.logger import init_logger
from vllm.transformers_utils.config import get_config
from vllm.utils import get_cpu_memory, is_hip, is_neuron, get_nvcc_cuda_version

if TYPE_CHECKING:
    from ray.util.placement_group import PlacementGroup

logger = init_logger(__name__)

_GB = 1 << 30


class ModelConfig:
    """Configuration for the model.

    Args:
        model: Name or path of the huggingface model to use.
        tokenizer: Name or path of the huggingface tokenizer to use.
        tokenizer_mode: Tokenizer mode. "auto" will use the fast tokenizer if
            available, and "slow" will always use the slow tokenizer.
        trust_remote_code: Trust remote code (e.g., from HuggingFace) when
            downloading the model and tokenizer.
        download_dir: Directory to download and load the weights, default to the
            default cache directory of huggingface.
        load_format: The format of the model weights to load:
            "auto" will try to load the weights in the safetensors format and
                fall back to the pytorch bin format if safetensors format is
                not available.
            "pt" will load the weights in the pytorch bin format.
            "safetensors" will load the weights in the safetensors format.
            "npcache" will load the weights in pytorch format and store
                a numpy cache to speed up the loading.
            "dummy" will initialize the weights with random values, which is
                mainly for profiling.
        dtype: Data type for model weights and activations. The "auto" option
            will use FP16 precision for FP32 and FP16 models, and BF16 precision
            for BF16 models.
        seed: Random seed for reproducibility.
        revision: The specific model version to use. It can be a branch name,
            a tag name, or a commit id. If unspecified, will use the default
            version.
        code_revision: The specific revision to use for the model code on
            Hugging Face Hub. It can be a branch name, a tag name, or a
            commit id. If unspecified, will use the default version.
        tokenizer_revision: The specific tokenizer version to use. It can be a
            branch name, a tag name, or a commit id. If unspecified, will use
            the default version.
        max_model_len: Maximum length of a sequence (including prompt and
            output). If None, will be derived from the model.
        quantization: Quantization method that was used to quantize the model
            weights. If None, we assume the model weights are not quantized.
        enforce_eager: Whether to enforce eager execution. If True, we will
            disable CUDA graph and always execute the model in eager mode.
            If False, we will use CUDA graph and eager execution in hybrid.
        max_context_len_to_capture: Maximum context len covered by CUDA graphs.
            When a sequence has context length larger than this, we fall back
            to eager mode.
    """

    def __init__(
        self,
        model: str,
        tokenizer: str,
        tokenizer_mode: str,
        trust_remote_code: bool,
        download_dir: Optional[str],
        load_format: str,
        dtype: Union[str, torch.dtype],
        seed: int,
        revision: Optional[str] = None,
        code_revision: Optional[str] = None,
        tokenizer_revision: Optional[str] = None,
        max_model_len: Optional[int] = None,
        quantization: Optional[str] = None,
        enforce_eager: bool = False,
        max_context_len_to_capture: Optional[int] = None,
        max_logprobs: int = 5,
    ) -> None:
        self.model = model
        self.tokenizer = tokenizer
        self.tokenizer_mode = tokenizer_mode
        self.trust_remote_code = trust_remote_code
        self.download_dir = download_dir
        self.load_format = load_format
        self.seed = seed
        self.revision = revision
        self.code_revision = code_revision
        self.tokenizer_revision = tokenizer_revision
        self.quantization = quantization
        self.enforce_eager = enforce_eager
        self.max_context_len_to_capture = max_context_len_to_capture
        self.max_logprobs = max_logprobs

        if os.environ.get("VLLM_USE_MODELSCOPE", "False").lower() == "true":
            # download model from ModelScope hub,
            # lazy import so that modelscope is not required for normal use.
            from modelscope.hub.snapshot_download import snapshot_download  # pylint: disable=C
            if not os.path.exists(model):
                model_path = snapshot_download(model_id=model,
                                               cache_dir=download_dir,
                                               revision=revision)
            else:
                model_path = model
            self.model = model_path
            self.download_dir = model_path
            self.tokenizer = model_path

        self.hf_config = get_config(self.model, trust_remote_code, revision,
                                    code_revision)
        self.dtype = _get_and_verify_dtype(self.hf_config, dtype)
        self.max_model_len = _get_and_verify_max_len(self.hf_config,
                                                     max_model_len)
        self._verify_load_format()
        self._verify_tokenizer_mode()
        self._verify_quantization()
        self._verify_cuda_graph()

    def _verify_load_format(self) -> None:
        load_format = self.load_format.lower()
        supported_load_format = [
            "auto", "pt", "safetensors", "npcache", "dummy"
        ]
        rocm_not_supported_load_format = []
        if load_format not in supported_load_format:
            raise ValueError(
                f"Unknown load format: {self.load_format}. Must be one of "
                "'auto', 'pt', 'safetensors', 'npcache', or 'dummy'.")
        if is_hip() and load_format in rocm_not_supported_load_format:
            rocm_supported_load_format = [
                f for f in supported_load_format
                if (f not in rocm_not_supported_load_format)
            ]
            raise ValueError(
                f"load format \'{load_format}\' is not supported in ROCm. "
                f"Supported load format are "
                f"{rocm_supported_load_format}")

        # TODO: Remove this check once HF updates the pt weights of Mixtral.
        architectures = getattr(self.hf_config, "architectures", [])
        if "MixtralForCausalLM" in architectures and load_format == "pt":
            raise ValueError(
                "Currently, the 'pt' format is not supported for Mixtral. "
                "Please use the 'safetensors' format instead. ")
        self.load_format = load_format

    def _verify_tokenizer_mode(self) -> None:
        tokenizer_mode = self.tokenizer_mode.lower()
        if tokenizer_mode not in ["auto", "slow"]:
            raise ValueError(
                f"Unknown tokenizer mode: {self.tokenizer_mode}. Must be "
                "either 'auto' or 'slow'.")
        self.tokenizer_mode = tokenizer_mode

    def _verify_quantization(self) -> None:
        supported_quantization = ["awq", "gptq", "squeezellm", "marlin"]
        rocm_not_supported_quantization = ["awq", "marlin"]
        if self.quantization is not None:
            self.quantization = self.quantization.lower()

        # Parse quantization method from the HF model config, if available.
        hf_quant_config = getattr(self.hf_config, "quantization_config", None)
        if hf_quant_config is not None:
            hf_quant_method = str(hf_quant_config["quant_method"]).lower()

            # If the GPTQ model is serialized in marlin format, use marlin.
            if (hf_quant_method == "gptq"
                    and "is_marlin_format" in hf_quant_config
                    and hf_quant_config["is_marlin_format"]):
                logger.info("The model is serialized in Marlin format. "
                            "Using Marlin kernel.")
                hf_quant_method = "marlin"
                if self.quantization == "gptq":
                    self.quantization = hf_quant_method

            if self.quantization is None:
                self.quantization = hf_quant_method
            elif self.quantization != hf_quant_method:
                raise ValueError(
                    "Quantization method specified in the model config "
                    f"({hf_quant_method}) does not match the quantization "
                    f"method specified in the `quantization` argument "
                    f"({self.quantization}).")

        if self.quantization is not None:
            if self.quantization not in supported_quantization:
                raise ValueError(
                    f"Unknown quantization method: {self.quantization}. Must "
                    f"be one of {supported_quantization}.")
            if is_hip(
            ) and self.quantization in rocm_not_supported_quantization:
                raise ValueError(
                    f"{self.quantization} quantization is currently not "
                    f"supported in ROCm.")
            if self.quantization != "marlin":
                logger.warning(
                    f"{self.quantization} quantization is not fully "
                    "optimized yet. The speed can be slower than "
                    "non-quantized models.")

    def _verify_cuda_graph(self) -> None:
        if self.max_context_len_to_capture is None:
            self.max_context_len_to_capture = self.max_model_len
        self.max_context_len_to_capture = min(self.max_context_len_to_capture,
                                              self.max_model_len)

    def verify_with_parallel_config(
        self,
        parallel_config: "ParallelConfig",
    ) -> None:
        total_num_attention_heads = self.hf_config.num_attention_heads
        tensor_parallel_size = parallel_config.tensor_parallel_size
        if total_num_attention_heads % tensor_parallel_size != 0:
            raise ValueError(
                f"Total number of attention heads ({total_num_attention_heads})"
                " must be divisible by tensor parallel size "
                f"({tensor_parallel_size}).")

        total_num_hidden_layers = self.hf_config.num_hidden_layers
        pipeline_parallel_size = parallel_config.pipeline_parallel_size
        if total_num_hidden_layers % pipeline_parallel_size != 0:
            raise ValueError(
                f"Total number of hidden layers ({total_num_hidden_layers}) "
                "must be divisible by pipeline parallel size "
                f"({pipeline_parallel_size}).")

    def get_sliding_window(self) -> Optional[int]:
        return getattr(self.hf_config, "sliding_window", None)

    def get_vocab_size(self) -> int:
        return self.hf_config.vocab_size

    def get_hidden_size(self) -> int:
        return self.hf_config.hidden_size

    def get_head_size(self) -> int:
        if hasattr(self.hf_config, "head_dim"):
            return self.hf_config.head_dim
        # FIXME(woosuk): This may not be true for all models.
        return self.hf_config.hidden_size // self.hf_config.num_attention_heads

    def get_total_num_kv_heads(self) -> int:
        """Returns the total number of KV heads."""
        # For GPTBigCode & Falcon:
        # NOTE: for falcon, when new_decoder_architecture is True, the
        # multi_query flag is ignored and we use n_head_kv for the number of
        # KV heads.
        falcon_model_types = ["falcon", "RefinedWeb", "RefinedWebModel"]
        new_decoder_arch_falcon = (
            self.hf_config.model_type in falcon_model_types
            and getattr(self.hf_config, "new_decoder_architecture", False))
        if not new_decoder_arch_falcon and getattr(self.hf_config,
                                                   "multi_query", False):
            # Multi-query attention, only one KV head.
            # Currently, tensor parallelism is not supported in this case.
            return 1

        # For DBRX and MPT
        if self.hf_config.model_type in ["dbrx", "mpt"]:
            return getattr(self.hf_config.attn_config, "kv_n_heads",
                           self.hf_config.num_attention_heads)

        attributes = [
            # For Falcon:
            "n_head_kv",
            "num_kv_heads",
            # For LLaMA-2:
            "num_key_value_heads",
            # For ChatGLM:
            "multi_query_group_num"
        ]
        for attr in attributes:
            num_kv_heads = getattr(self.hf_config, attr, None)
            if num_kv_heads is not None:
                return num_kv_heads

        # For non-grouped-query attention models, the number of KV heads is
        # equal to the number of attention heads.
        return self.hf_config.num_attention_heads

    def get_num_kv_heads(self, parallel_config: "ParallelConfig") -> int:
        """Returns the number of KV heads per GPU."""
        total_num_kv_heads = self.get_total_num_kv_heads()
        # If tensor parallelism is used, we divide the number of KV heads by
        # the tensor parallel size. We will replicate the KV heads in the
        # case where the number of KV heads is smaller than the tensor
        # parallel size so each GPU has at least one KV head.
        return max(1,
                   total_num_kv_heads // parallel_config.tensor_parallel_size)

    def get_num_layers(self, parallel_config: "ParallelConfig") -> int:
        total_num_hidden_layers = self.hf_config.num_hidden_layers
        return total_num_hidden_layers // parallel_config.pipeline_parallel_size


class CacheConfig:
    """Configuration for the KV cache.

    Args:
        block_size: Size of a cache block in number of tokens.
        gpu_memory_utilization: Fraction of GPU memory to use for the
            vLLM execution.
        swap_space: Size of the CPU swap space per GPU (in GiB).
        cache_dtype: Data type for kv cache storage.
    """

    def __init__(
        self,
        block_size: int,
        gpu_memory_utilization: float,
        swap_space: int,
        cache_dtype: str,
        sliding_window: Optional[int] = None,
        enable_prefix_caching: bool = False,
    ) -> None:
        self.block_size = block_size
        self.gpu_memory_utilization = gpu_memory_utilization
        self.swap_space_bytes = swap_space * _GB
        self.cache_dtype = cache_dtype
        self.sliding_window = sliding_window
        self.enable_prefix_caching = enable_prefix_caching
        self._verify_args()
        self._verify_cache_dtype()

        # Will be set after profiling.
        self.num_gpu_blocks = None
        self.num_cpu_blocks = None

    def metrics_info(self):
        # convert cache_config to dict(key: str, value: str) for prometheus
        # metrics info
        return {key: str(value) for key, value in self.__dict__.items()}

    def _verify_args(self) -> None:
        if self.gpu_memory_utilization > 1.0:
            raise ValueError(
                "GPU memory utilization must be less than 1.0. Got "
                f"{self.gpu_memory_utilization}.")

    def _verify_cache_dtype(self) -> None:
        if self.cache_dtype == "auto":
            pass
        elif self.cache_dtype == "fp8_e5m2":
            if is_hip():
                raise NotImplementedError(
                    "FP8_E5M2 KV Cache on AMD GPU has not been supported yet.")
            nvcc_cuda_version = get_nvcc_cuda_version()
            if nvcc_cuda_version and nvcc_cuda_version < Version("11.8"):
                raise ValueError(
                    "FP8 is not supported when cuda version is lower than 11.8."
                )
            logger.info(
                "Using fp8_e5m2 data type to store kv cache. It reduces "
                "the GPU memory footprint and boosts the performance. "
                "But it may cause slight accuracy drop. "
                "Currently we only support fp8 without scaling factors and "
                "make e5m2 as a default format.")
        else:
            raise ValueError(f"Unknown kv cache dtype: {self.cache_dtype}")

    def verify_with_parallel_config(
        self,
        parallel_config: "ParallelConfig",
    ) -> None:
        total_cpu_memory = get_cpu_memory()
        # FIXME(woosuk): Here, it is assumed that the GPUs in a tensor parallel
        # group are in the same node. However, the GPUs may span multiple nodes.
        num_gpus_per_node = parallel_config.tensor_parallel_size
        cpu_memory_usage = self.swap_space_bytes * num_gpus_per_node

        msg = (f"{cpu_memory_usage / _GB:.2f} GiB out of "
               f"the {total_cpu_memory / _GB:.2f} GiB total CPU memory is "
               "allocated for the swap space.")
        if cpu_memory_usage > 0.7 * total_cpu_memory:
            raise ValueError("Too large swap space. " + msg)
        elif cpu_memory_usage > 0.4 * total_cpu_memory:
            logger.warning("Possibly too large swap space. " + msg)


class ParallelConfig:
    """Configuration for the distributed execution.

    Args:
        pipeline_parallel_size: Number of pipeline parallel groups.
        tensor_parallel_size: Number of tensor parallel groups.
        worker_use_ray: Whether to use Ray for model workers. Will be set to
            True if either pipeline_parallel_size or tensor_parallel_size is
            greater than 1.
        max_parallel_loading_workers: Maximum number of multiple batches
            when load model sequentially. To avoid RAM OOM when using tensor
            parallel and large models.
        disable_custom_all_reduce: Disable the custom all-reduce kernel and
            fall back to NCCL.
        ray_workers_use_nsight: Whether to profile Ray workers with nsight, see
            https://docs.ray.io/en/latest/ray-observability/user-guides/profiling.html#profiling-nsight-profiler.
    """

    def __init__(
        self,
        pipeline_parallel_size: int,
        tensor_parallel_size: int,
        worker_use_ray: bool,
        max_parallel_loading_workers: Optional[int] = None,
        disable_custom_all_reduce: bool = False,
<<<<<<< HEAD
        sep_prompt_token: bool = False,
=======
        ray_workers_use_nsight: bool = False,
        placement_group: Optional["PlacementGroup"] = None,
>>>>>>> 42ecab2f
    ) -> None:
        self.pipeline_parallel_size = pipeline_parallel_size
        if is_neuron():
            # For Neuron device support, here we assign TP=1 to avoid sharding
            # within vLLM directly. Transformer-neuronx would take
            # neuron_tp_degree attribute, and distribute the workload
            # to multiple NeuronCores.
            self.tensor_parallel_size = 1
            self.neuron_tp_degree = tensor_parallel_size
        else:
            self.tensor_parallel_size = tensor_parallel_size
        self.worker_use_ray = worker_use_ray
        self.max_parallel_loading_workers = max_parallel_loading_workers
        self.disable_custom_all_reduce = disable_custom_all_reduce
<<<<<<< HEAD
        self.sep_prompt_token = sep_prompt_token

        self.world_size = pipeline_parallel_size * tensor_parallel_size
        if sep_prompt_token:
            # Half of the workers are prompt workers and the other half are token
            self.num_prompt_workers = self.world_size
            self.num_token_workers = self.world_size
            self.world_size = self.num_prompt_workers + self.num_token_workers

        if self.world_size > 1:
=======
        self.ray_workers_use_nsight = ray_workers_use_nsight
        self.placement_group = placement_group

        self.world_size = pipeline_parallel_size * self.tensor_parallel_size
        # Ray worker is not supported for Neuron backend.
        if self.world_size > 1 and not is_neuron():
>>>>>>> 42ecab2f
            self.worker_use_ray = True
        self._verify_args()

    def _verify_args(self) -> None:
        if self.pipeline_parallel_size > 1:
            raise NotImplementedError(
                "Pipeline parallelism is not supported yet.")
        if not self.disable_custom_all_reduce and self.world_size > 1:
            if is_hip():
                self.disable_custom_all_reduce = True
                logger.info(
                    "Disabled the custom all-reduce kernel because it is not "
                    "supported on AMD GPUs.")
            elif self.pipeline_parallel_size > 1:
                self.disable_custom_all_reduce = True
                logger.info(
                    "Disabled the custom all-reduce kernel because it is not "
                    "supported with pipeline parallelism.")
        if self.ray_workers_use_nsight and not self.worker_use_ray:
            raise ValueError("Unable to use nsight profiling unless workers "
                             "run with Ray.")

        # FIXME(woosuk): Fix the stability issues and re-enable the custom
        # all-reduce kernel.
        if not self.disable_custom_all_reduce and self.world_size > 1:
            self.disable_custom_all_reduce = True
            logger.info(
<<<<<<< HEAD
                "Disabled the custom all-reduce kernel because it is not "
                "supported on AMD GPUs.")
        elif self.pipeline_parallel_size > 1:
            self.disable_custom_all_reduce = True
            logger.info(
                "Disabled the custom all-reduce kernel because it is not "
                "supported with pipeline parallelism.")
            
    def __str__(self) -> str:
        return f"ParallelConfig(pipeline_parallel_size={self.pipeline_parallel_size}, tensor_parallel_size={self.tensor_parallel_size}, worker_use_ray={self.worker_use_ray}, max_parallel_loading_workers={self.max_parallel_loading_workers}, disable_custom_all_reduce={self.disable_custom_all_reduce}, sep_prompt_token={self.sep_prompt_token})"
=======
                "Custom all-reduce kernels are temporarily disabled due to "
                "stability issues. We will re-enable them once the issues are "
                "resolved.")
>>>>>>> 42ecab2f


class SchedulerConfig:
    """Scheduler configuration.

    Args:
        max_num_batched_tokens: Maximum number of tokens to be processed in
            a single iteration.
        max_num_seqs: Maximum number of sequences to be processed in a single
            iteration.
        max_model_len: Maximum length of a sequence (including prompt
            and generated text).
        max_paddings: Maximum number of paddings to be added to a batch.
    """

    def __init__(
        self,
        max_num_batched_tokens: Optional[int],
        max_num_seqs: int,
        max_model_len: int,
        max_paddings: int,
    ) -> None:
        if max_num_batched_tokens is not None:
            self.max_num_batched_tokens = max_num_batched_tokens
        else:
            # If max_model_len is too short, use 2048 as the default value for
            # higher throughput.
            self.max_num_batched_tokens = max(max_model_len, 2048)
        self.max_num_seqs = max_num_seqs
        self.max_model_len = max_model_len
        self.max_paddings = max_paddings
        self._verify_args()

    def _verify_args(self) -> None:
        if self.max_num_batched_tokens < self.max_model_len:
            raise ValueError(
                f"max_num_batched_tokens ({self.max_num_batched_tokens}) is "
                f"smaller than max_model_len ({self.max_model_len}). "
                "This effectively limits the maximum sequence length to "
                "max_num_batched_tokens and makes vLLM reject longer "
                "sequences. Please increase max_num_batched_tokens or "
                "decrease max_model_len.")
        if self.max_num_batched_tokens < self.max_num_seqs:
            raise ValueError(
                f"max_num_batched_tokens ({self.max_num_batched_tokens}) must "
                "be greater than or equal to max_num_seqs "
                f"({self.max_num_seqs}).")


class DeviceConfig:

    def __init__(self, device: str = "auto") -> None:
        if device == "auto":
            # Automated device type detection
            if torch.cuda.is_available():
                self.device_type = "cuda"
            elif is_neuron():
                self.device_type = "neuron"
            else:
                raise RuntimeError("No supported device detected.")
        else:
            # Device type is assigned explicitly
            self.device_type = device

        # Some device types require processing inputs on CPU
        if self.device_type in ["neuron"]:
            self.device = torch.device("cpu")
        else:
            # Set device with device type
            self.device = torch.device(self.device_type)

    @property
    def is_neuron(self):
        return self.device_type == "neuron"


@dataclass
class LoRAConfig:
    max_lora_rank: int
    max_loras: int
    max_cpu_loras: Optional[int] = None
    lora_dtype: Optional[torch.dtype] = None
    lora_extra_vocab_size: int = 256
    # This is a constant.
    lora_vocab_padding_size: ClassVar[int] = 256

    def __post_init__(self):
        # Keep this in sync with csrc/punica/bgmv/bgmv_config.h
        possible_max_ranks = (8, 16, 32, 64)
        possible_lora_extra_vocab_size = (0, 256, 512)
        if self.max_lora_rank not in possible_max_ranks:
            raise ValueError(
                f"max_lora_rank ({self.max_lora_rank}) must be one of "
                f"{possible_max_ranks}.")
        if self.lora_extra_vocab_size not in possible_lora_extra_vocab_size:
            raise ValueError(
                f"lora_extra_vocab_size ({self.lora_extra_vocab_size}) "
                f"must be one of {possible_lora_extra_vocab_size}.")
        if self.max_loras < 1:
            raise ValueError(f"max_loras ({self.max_loras}) must be >= 1.")
        if self.max_cpu_loras is None:
            self.max_cpu_loras = self.max_loras
        elif self.max_cpu_loras < self.max_loras:
            raise ValueError(
                f"max_cpu_loras ({self.max_cpu_loras}) must be >= "
                f"max_loras ({self.max_loras})")

    def verify_with_model_config(self, model_config: ModelConfig):
        if self.lora_dtype in (None, "auto"):
            self.lora_dtype = model_config.dtype
        elif isinstance(self.lora_dtype, str):
            self.lora_dtype = getattr(torch, self.lora_dtype)
        if model_config.quantization is not None:
            raise ValueError(
                "LoRA is not supported with quantized models yet.")

    def verify_with_scheduler_config(self, scheduler_config: SchedulerConfig):
        if scheduler_config.max_num_batched_tokens > 65528:
            raise ValueError(
                "Due to limitations of the custom LoRA CUDA kernel, "
                "max_num_batched_tokens must be <= 65528 when "
                "LoRA is enabled.")


_STR_DTYPE_TO_TORCH_DTYPE = {
    "half": torch.float16,
    "float16": torch.float16,
    "float": torch.float32,
    "float32": torch.float32,
    "bfloat16": torch.bfloat16,
}

_ROCM_NOT_SUPPORTED_DTYPE = ["float", "float32"]


def _get_and_verify_dtype(
    config: PretrainedConfig,
    dtype: Union[str, torch.dtype],
) -> torch.dtype:
    # NOTE: getattr(config, "torch_dtype", torch.float32) is not correct
    # because config.torch_dtype can be None.
    config_dtype = getattr(config, "torch_dtype", None)
    if config_dtype is None:
        config_dtype = torch.float32

    if isinstance(dtype, str):
        dtype = dtype.lower()
        if dtype == "auto":
            if config_dtype == torch.float32:
                # Following the common practice, we use float16 for float32
                # models.
                torch_dtype = torch.float16
            else:
                torch_dtype = config_dtype
        else:
            if dtype not in _STR_DTYPE_TO_TORCH_DTYPE:
                raise ValueError(f"Unknown dtype: {dtype}")
            torch_dtype = _STR_DTYPE_TO_TORCH_DTYPE[dtype]
    elif isinstance(dtype, torch.dtype):
        torch_dtype = dtype
    else:
        raise ValueError(f"Unknown dtype: {dtype}")

    if is_hip() and torch_dtype == torch.float32:
        rocm_supported_dtypes = [
            k for k, v in _STR_DTYPE_TO_TORCH_DTYPE.items()
            if (k not in _ROCM_NOT_SUPPORTED_DTYPE)
        ]
        raise ValueError(f"dtype \'{dtype}\' is not supported in ROCm. "
                         f"Supported dtypes are {rocm_supported_dtypes}")

    # Verify the dtype.
    if torch_dtype != config_dtype:
        if torch_dtype == torch.float32:
            # Upcasting to float32 is allowed.
            pass
        elif config_dtype == torch.float32:
            # Downcasting from float32 to float16 or bfloat16 is allowed.
            pass
        else:
            # Casting between float16 and bfloat16 is allowed with a warning.
            logger.warning(f"Casting {config_dtype} to {torch_dtype}.")

    return torch_dtype


def _get_and_verify_max_len(
    hf_config: PretrainedConfig,
    max_model_len: Optional[int],
) -> int:
    """Get and verify the model's maximum length."""
    derived_max_model_len = float("inf")
    possible_keys = [
        # OPT
        "max_position_embeddings",
        # GPT-2
        "n_positions",
        # MPT
        "max_seq_len",
        # ChatGLM2
        "seq_length",
        # Others
        "max_sequence_length",
        "max_seq_length",
        "seq_len",
    ]
    for key in possible_keys:
        max_len_key = getattr(hf_config, key, None)
        if max_len_key is not None:
            derived_max_model_len = min(derived_max_model_len, max_len_key)
    if derived_max_model_len == float("inf"):
        if max_model_len is not None:
            # If max_model_len is specified, we use it.
            return max_model_len

        default_max_len = 2048
        logger.warning(
            "The model's config.json does not contain any of the following "
            "keys to determine the original maximum length of the model: "
            f"{possible_keys}. Assuming the model's maximum length is "
            f"{default_max_len}.")
        derived_max_model_len = default_max_len

    rope_scaling = getattr(hf_config, "rope_scaling", None)
    if rope_scaling is not None:
        assert "factor" in rope_scaling
        scaling_factor = rope_scaling["factor"]
        if rope_scaling["type"] == "yarn":
            derived_max_model_len = rope_scaling[
                "original_max_position_embeddings"]
        derived_max_model_len *= scaling_factor

    if max_model_len is None:
        max_model_len = derived_max_model_len
    elif max_model_len > derived_max_model_len:
        raise ValueError(
            f"User-specified max_model_len ({max_model_len}) is greater than "
            f"the derived max_model_len ({max_len_key}={derived_max_model_len}"
            " in model's config.json). This may lead to incorrect model "
            "outputs or CUDA errors. Make sure the value is correct and "
            "within the model context size.")
    return int(max_model_len)<|MERGE_RESOLUTION|>--- conflicted
+++ resolved
@@ -409,12 +409,9 @@
         worker_use_ray: bool,
         max_parallel_loading_workers: Optional[int] = None,
         disable_custom_all_reduce: bool = False,
-<<<<<<< HEAD
-        sep_prompt_token: bool = False,
-=======
         ray_workers_use_nsight: bool = False,
         placement_group: Optional["PlacementGroup"] = None,
->>>>>>> 42ecab2f
+        sep_prompt_token: bool = False,
     ) -> None:
         self.pipeline_parallel_size = pipeline_parallel_size
         if is_neuron():
@@ -429,25 +426,19 @@
         self.worker_use_ray = worker_use_ray
         self.max_parallel_loading_workers = max_parallel_loading_workers
         self.disable_custom_all_reduce = disable_custom_all_reduce
-<<<<<<< HEAD
+        self.ray_workers_use_nsight = ray_workers_use_nsight
+        self.placement_group = placement_group
         self.sep_prompt_token = sep_prompt_token
 
-        self.world_size = pipeline_parallel_size * tensor_parallel_size
+        self.world_size = pipeline_parallel_size * self.tensor_parallel_size
         if sep_prompt_token:
             # Half of the workers are prompt workers and the other half are token
             self.num_prompt_workers = self.world_size
             self.num_token_workers = self.world_size
             self.world_size = self.num_prompt_workers + self.num_token_workers
 
-        if self.world_size > 1:
-=======
-        self.ray_workers_use_nsight = ray_workers_use_nsight
-        self.placement_group = placement_group
-
-        self.world_size = pipeline_parallel_size * self.tensor_parallel_size
         # Ray worker is not supported for Neuron backend.
         if self.world_size > 1 and not is_neuron():
->>>>>>> 42ecab2f
             self.worker_use_ray = True
         self._verify_args()
 
@@ -475,22 +466,9 @@
         if not self.disable_custom_all_reduce and self.world_size > 1:
             self.disable_custom_all_reduce = True
             logger.info(
-<<<<<<< HEAD
-                "Disabled the custom all-reduce kernel because it is not "
-                "supported on AMD GPUs.")
-        elif self.pipeline_parallel_size > 1:
-            self.disable_custom_all_reduce = True
-            logger.info(
-                "Disabled the custom all-reduce kernel because it is not "
-                "supported with pipeline parallelism.")
-            
-    def __str__(self) -> str:
-        return f"ParallelConfig(pipeline_parallel_size={self.pipeline_parallel_size}, tensor_parallel_size={self.tensor_parallel_size}, worker_use_ray={self.worker_use_ray}, max_parallel_loading_workers={self.max_parallel_loading_workers}, disable_custom_all_reduce={self.disable_custom_all_reduce}, sep_prompt_token={self.sep_prompt_token})"
-=======
                 "Custom all-reduce kernels are temporarily disabled due to "
                 "stability issues. We will re-enable them once the issues are "
                 "resolved.")
->>>>>>> 42ecab2f
 
 
 class SchedulerConfig:
