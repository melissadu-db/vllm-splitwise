--- conflicted
+++ resolved
@@ -525,33 +525,17 @@
         worker_use_ray: Optional[bool] = None,
         max_parallel_loading_workers: Optional[int] = None,
         disable_custom_all_reduce: bool = False,
-<<<<<<< HEAD
         sep_prompt_token: bool = False,
-=======
         tokenizer_pool_config: Optional[TokenizerPoolConfig] = None,
         ray_workers_use_nsight: bool = False,
         placement_group: Optional["PlacementGroup"] = None,
         distributed_executor_backend: Optional[str] = None,
->>>>>>> 6a50f4ca
     ) -> None:
         self.pipeline_parallel_size = pipeline_parallel_size
         self.tensor_parallel_size = tensor_parallel_size
         self.distributed_executor_backend = distributed_executor_backend
         self.max_parallel_loading_workers = max_parallel_loading_workers
         self.disable_custom_all_reduce = disable_custom_all_reduce
-<<<<<<< HEAD
-        self.sep_prompt_token = sep_prompt_token
-
-        self.world_size = pipeline_parallel_size * tensor_parallel_size
-        if sep_prompt_token:
-            # Half of the workers are prompt workers and the other half are token
-            self.num_prompt_workers = self.world_size
-            self.num_token_workers = self.world_size
-            self.world_size = self.num_prompt_workers + self.num_token_workers
-
-        if self.world_size > 1:
-            self.worker_use_ray = True
-=======
         self.tokenizer_pool_config = tokenizer_pool_config
         self.ray_workers_use_nsight = ray_workers_use_nsight
         self.placement_group = placement_group
@@ -570,28 +554,23 @@
             ray_found = ray_utils.ray is not None
             self.distributed_executor_backend = "ray" if ray_found else "mp"
 
->>>>>>> 6a50f4ca
+        self.sep_prompt_token = sep_prompt_token
+
+        self.world_size = pipeline_parallel_size * tensor_parallel_size
+        if sep_prompt_token:
+            # Half of the workers are prompt workers and the other half are token
+            self.num_prompt_workers = self.world_size
+            self.num_token_workers = self.world_size
+            self.world_size = self.num_prompt_workers + self.num_token_workers
+
+        if self.world_size > 1:
+            self.worker_use_ray = True
         self._verify_args()
 
     def _verify_args(self) -> None:
         if self.pipeline_parallel_size > 1:
             raise NotImplementedError(
                 "Pipeline parallelism is not supported yet.")
-<<<<<<< HEAD
-        if is_hip():
-            self.disable_custom_all_reduce = True
-            logger.info(
-                "Disabled the custom all-reduce kernel because it is not "
-                "supported on AMD GPUs.")
-        elif self.pipeline_parallel_size > 1:
-            self.disable_custom_all_reduce = True
-            logger.info(
-                "Disabled the custom all-reduce kernel because it is not "
-                "supported with pipeline parallelism.")
-            
-    def __str__(self) -> str:
-        return f"ParallelConfig(pipeline_parallel_size={self.pipeline_parallel_size}, tensor_parallel_size={self.tensor_parallel_size}, worker_use_ray={self.worker_use_ray}, max_parallel_loading_workers={self.max_parallel_loading_workers}, disable_custom_all_reduce={self.disable_custom_all_reduce}, sep_prompt_token={self.sep_prompt_token})"
-=======
         if self.distributed_executor_backend not in ("ray", "mp", None):
             raise ValueError(
                 "Unrecognized distributed executor backend. Supported values "
@@ -607,11 +586,13 @@
                 logger.info(
                     "Disabled the custom all-reduce kernel because it is not "
                     "supported with pipeline parallelism.")
+            
+    def __str__(self) -> str:
+        return f"ParallelConfig(pipeline_parallel_size={self.pipeline_parallel_size}, tensor_parallel_size={self.tensor_parallel_size}, worker_use_ray={self.worker_use_ray}, max_parallel_loading_workers={self.max_parallel_loading_workers}, disable_custom_all_reduce={self.disable_custom_all_reduce}, sep_prompt_token={self.sep_prompt_token})"
         if self.ray_workers_use_nsight and (
                 not self.distributed_executor_backend == "ray"):
             raise ValueError("Unable to use nsight profiling unless workers "
                              "run with Ray.")
->>>>>>> 6a50f4ca
 
 
 class SchedulerConfig:
