--- conflicted
+++ resolved
@@ -211,7 +211,6 @@
         the sequences and returns the newly generated results.
         """
         seq_group_metadata_list, scheduler_outputs = self.scheduler.schedule()
-<<<<<<< HEAD
         if scheduler_outputs.is_empty():
             output = []
         
@@ -230,10 +229,7 @@
 
             # Only the driver worker returns the sampling results.
             output = all_outputs[0]
-=======
-
-        if not scheduler_outputs.is_empty():
-            # Execute the model.
+        else:
             execute_model_req = ExecuteModelRequest(
                 seq_group_metadata_list=seq_group_metadata_list,
                 blocks_to_swap_in=scheduler_outputs.blocks_to_swap_in,
@@ -244,38 +240,24 @@
             )
             output = await self.model_executor.execute_model_async(
                 execute_model_req)
->>>>>>> 6a50f4ca
-        else:
-            # Execute the model.
-            all_outputs = self._run_workers(
-                "execute_model",
-                driver_kwargs={
-                    "seq_group_metadata_list": seq_group_metadata_list,
-                    "blocks_to_swap_in": scheduler_outputs.blocks_to_swap_in,
-                    "blocks_to_swap_out": scheduler_outputs.blocks_to_swap_out,
-                    "blocks_to_copy": scheduler_outputs.blocks_to_copy,
-                    "blocks_to_nw": {},
-                })
-
-            # Only the driver worker returns the sampling results.
-            output = all_outputs[0]
-
-        request_outputs = self._process_model_outputs(
-            output, scheduler_outputs.scheduled_seq_groups,
-            scheduler_outputs.ignored_seq_groups, seq_group_metadata_list)
-
-        # Log stats.
-        self.do_log_stats(scheduler_outputs, output)
-
-        if not request_outputs:
-            # Stop the execute model loop in parallel workers until there are
-            # more requests to process. This avoids waiting indefinitely in
-            # torch.distributed ops which may otherwise timeout, and unblocks
-            # the RPC thread in the workers so that they can process any other
-            # queued control plane messages, such as add/remove lora adapters.
-            await self.model_executor.stop_remote_worker_execution_loop_async()
-
-        return request_outputs
+            
+        # request_outputs = self._process_model_outputs(
+        #     output, scheduler_outputs.scheduled_seq_groups,
+        #     scheduler_outputs.ignored_seq_groups, seq_group_metadata_list)
+
+        # # Log stats.
+        # self.do_log_stats(scheduler_outputs, output)
+
+        # if not request_outputs:
+        #     # Stop the execute model loop in parallel workers until there are
+        #     # more requests to process. This avoids waiting indefinitely in
+        #     # torch.distributed ops which may otherwise timeout, and unblocks
+        #     # the RPC thread in the workers so that they can process any other
+        #     # queued control plane messages, such as add/remove lora adapters.
+        #     await self.model_executor.stop_remote_worker_execution_loop_async()
+
+        return self._process_model_outputs(output, scheduler_outputs)
+        # return request_outputs
 
     async def encode_request_async(
         self,
