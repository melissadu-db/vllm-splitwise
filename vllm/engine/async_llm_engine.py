import asyncio
import os
import time
from functools import partial
from typing import (Callable, Dict, Iterable, List, Optional, Set, Tuple, Type,
                    Union, AsyncIterator)

from transformers import PreTrainedTokenizer

from vllm.lora.request import LoRARequest
from vllm.config import ModelConfig
from vllm.engine.arg_utils import AsyncEngineArgs
from vllm.engine.llm_engine import LLMEngine
from vllm.engine.ray_utils import initialize_ray_cluster, ray
from vllm.logger import init_logger
from vllm.outputs import RequestOutput
from vllm.sampling_params import SamplingParams

logger = init_logger(__name__)
ENGINE_ITERATION_TIMEOUT_S = int(
    os.environ.get("VLLM_ENGINE_ITERATION_TIMEOUT_S", "60"))


class AsyncEngineDeadError(RuntimeError):
    pass


def _raise_exception_on_finish(
        task: asyncio.Task, error_callback: Callable[[Exception],
                                                     None]) -> None:
    msg = ("Task finished unexpectedly. This should never happen! "
           "Please open an issue on Github.")

    exception = None
    try:
        task.result()
        # NOTE: This will be thrown if task exits normally (which it should not)
        raise AsyncEngineDeadError(msg)
    except Exception as e:
        exception = e
        logger.error("Engine background task failed", exc_info=e)
        error_callback(exception)
        raise AsyncEngineDeadError(
            msg + " See stack trace above for the actual cause.") from e


class AsyncStream:
    """A stream of RequestOutputs for a request that can be
    iterated over asynchronously."""

    def __init__(self, request_id: str) -> None:
        self.request_id = request_id
        self._queue = asyncio.Queue()
        self._finished = False

    def put(self, item: Union[RequestOutput, Exception]) -> None:
        if self._finished:
            return
        self._queue.put_nowait(item)

    def finish(self) -> None:
        self._queue.put_nowait(StopAsyncIteration())
        self._finished = True

    @property
    def finished(self) -> bool:
        return self._finished

    def __aiter__(self):
        return self

    async def __anext__(self) -> RequestOutput:
        result = await self._queue.get()
        if isinstance(result, Exception):
            raise result
        return result


class RequestTracker:
    """Synchronous abstraction for tracking requests."""

    def __init__(self) -> None:
        self._request_streams: Dict[str, AsyncStream] = {}
        self._finished_requests: asyncio.Queue[str] = asyncio.Queue()
        self._new_requests: asyncio.Queue[Tuple[AsyncStream,
                                                dict]] = asyncio.Queue()
        self.new_requests_event = asyncio.Event()

    def __contains__(self, item):
        return item in self._request_streams

    def __len__(self) -> int:
        return len(self._request_streams)

    def propagate_exception(self,
                            exc: Exception,
                            request_id: Optional[str] = None) -> None:
        """Propagate an exception to request streams
        (all if request_id is None)."""
        if request_id is not None:
            self._request_streams[request_id].put(exc)
            self.abort_request(request_id)
        else:
            for rid, stream in self._request_streams.items():
                stream.put(exc)
                self.abort_request(rid)

    def process_request_output(self,
                               request_output: RequestOutput,
                               *,
                               verbose: bool = False) -> None:
        """Process a request output from the engine."""
        request_id = request_output.request_id

        self._request_streams[request_id].put(request_output)
        if request_output.finished:
            if verbose:
                logger.info(f"Finished request {request_id}.")
            self.abort_request(request_id)

    def process_exception(self,
                          request_id: str,
                          exception: Exception,
                          *,
                          verbose: bool = False) -> None:
        """Propagate an exception from the engine."""
        self._request_streams[request_id].put(exception)
        if verbose:
            logger.info(f"Finished request {request_id}.")
        self.abort_request(request_id)

    def add_request(self, request_id: str,
                    **engine_add_request_kwargs) -> AsyncStream:
        """Add a request to be sent to the engine on the next background
        loop iteration."""
        if request_id in self._request_streams:
            raise KeyError(f"Request {request_id} already exists.")

        stream = AsyncStream(request_id)
        self._new_requests.put_nowait((stream, {
            "request_id": request_id,
            **engine_add_request_kwargs
        }))

        self.new_requests_event.set()

        return stream

    def abort_request(self, request_id: str, *, verbose: bool = False) -> None:
        """Abort a request during next background loop iteration."""
        if verbose:
            logger.info(f"Aborted request {request_id}.")

        self._finished_requests.put_nowait(request_id)

        if request_id not in self._request_streams or self._request_streams[
                request_id].finished:
            # The request has already finished or been aborted.
            return

        self._request_streams[request_id].finish()

    def get_new_and_finished_requests(self) -> Tuple[List[Dict], Set[str]]:
        """Get the new requests and finished requests to be
        sent to the engine."""
        new_requests: List[Dict] = []
        finished_requests: Set[str] = set()

        while not self._finished_requests.empty():
            request_id = self._finished_requests.get_nowait()
            finished_requests.add(request_id)
            self._request_streams.pop(request_id, None)

        while not self._new_requests.empty():
            stream, new_request = self._new_requests.get_nowait()
            if stream.request_id in finished_requests:
                # The request has already been aborted.
                stream.finish()
                continue
            self._request_streams[stream.request_id] = stream
            new_requests.append(new_request)

        return new_requests, finished_requests

    async def wait_for_new_requests(self):
        if not self.has_new_requests():
            await self.new_requests_event.wait()
        self.new_requests_event.clear()

    def has_new_requests(self):
        return not self._new_requests.empty()


class _AsyncLLMEngine(LLMEngine):
    """Extension of LLMEngine to add async methods."""

    async def step_async(self) -> List[RequestOutput]:
        """Performs one decoding iteration and returns newly generated results.
        The workers are ran asynchronously if possible.

        This function performs one decoding iteration of the engine. It first
        schedules the sequences to be executed in the next iteration and the
        token blocks to be swapped in/out/copy. Then, it executes the model
        and updates the scheduler with the model outputs. Finally, it decodes
        the sequences and returns the newly generated results.
        """
        seq_group_metadata_list, scheduler_outputs = self.scheduler.schedule()
<<<<<<< HEAD
        if scheduler_outputs.is_empty():
            output = []
        
        # Execute the model.
        elif self.parallel_config.sep_prompt_token:
        
            all_outputs = await self._run_workers_async(
                "execute_model",
                driver_kwargs={
                    "seq_group_metadata_list": seq_group_metadata_list,
                    "blocks_to_swap_in": scheduler_outputs.blocks_to_swap_in,
                    "blocks_to_swap_out": scheduler_outputs.blocks_to_swap_out,
                    "blocks_to_copy": scheduler_outputs.blocks_to_copy,
                    "blocks_to_nw": scheduler_outputs.blocks_to_nw,
                })

            # Only the driver worker returns the sampling results.
            output = all_outputs[0]
=======

        if not scheduler_outputs.is_empty():
            # Execute the model.
            output = await self.model_executor.execute_model_async(
                seq_group_metadata_list, scheduler_outputs.blocks_to_swap_in,
                scheduler_outputs.blocks_to_swap_out,
                scheduler_outputs.blocks_to_copy)
>>>>>>> 42ecab2f
        else:
            # Execute the model.
            all_outputs = self._run_workers(
                "execute_model",
                driver_kwargs={
                    "seq_group_metadata_list": seq_group_metadata_list,
                    "blocks_to_swap_in": scheduler_outputs.blocks_to_swap_in,
                    "blocks_to_swap_out": scheduler_outputs.blocks_to_swap_out,
                    "blocks_to_copy": scheduler_outputs.blocks_to_copy,
                    "blocks_to_nw": {},
                })

            # Only the driver worker returns the sampling results.
            output = all_outputs[0]

        return self._process_model_outputs(output, scheduler_outputs)

    async def encode_request_async(
        self,
        request_id: str,  # pylint: disable=unused-argument
        prompt: Optional[str],
        prompt_token_ids: Optional[List[int]] = None,
        lora_request: Optional[LoRARequest] = None,
    ):
        if prompt_token_ids is None:
            assert prompt is not None
            prompt_token_ids = await self.tokenizer.encode_async(
                request_id=request_id,
                prompt=prompt,
                lora_request=lora_request)
        return prompt_token_ids

    async def add_request_async(
        self,
        request_id: str,
        prompt: Optional[str],
        sampling_params: SamplingParams,
        prompt_token_ids: Optional[List[int]] = None,
        arrival_time: Optional[float] = None,
        lora_request: Optional[LoRARequest] = None,
    ) -> None:
        if lora_request is not None and not self.lora_config:
            raise ValueError(f"Got lora_request {lora_request} but LoRA is "
                             "not enabled!")
        if arrival_time is None:
            arrival_time = time.time()
        prompt_token_ids = await self.encode_request_async(
            request_id=request_id,
            prompt=prompt,
            prompt_token_ids=prompt_token_ids,
            lora_request=lora_request)

        return self.add_request(
            request_id,
            prompt=prompt,
            prompt_token_ids=prompt_token_ids,
            sampling_params=sampling_params,
            arrival_time=arrival_time,
            lora_request=lora_request,
        )

    async def check_health_async(self) -> None:
        self.model_executor.check_health()


class AsyncLLMEngine:
    """An asynchronous wrapper for LLMEngine.

    This class is used to wrap the LLMEngine class to make it asynchronous. It
    uses asyncio to create a background loop that keeps processing incoming
    requests. The LLMEngine is kicked by the generate method when there
    are requests in the waiting queue. The generate method yields the outputs
    from the LLMEngine to the caller.

    NOTE: For the comprehensive list of arguments, see `LLMEngine`.

    Args:
        worker_use_ray: Whether to use Ray for model workers. Required for
            distributed execution. Should be the same as
            `parallel_config.worker_use_ray`.
        engine_use_ray: Whether to make LLMEngine a Ray actor. If so, the
            async frontend will be executed in a separate process as the
            model workers.
        log_requests: Whether to log the requests.
        max_log_len: Maximum number of prompt characters or prompt ID numbers
            being printed in log.
        start_engine_loop: If True, the background task to run the engine
            will be automatically started in the generate call.
        *args: Arguments for LLMEngine.
        *kwargs: Arguments for LLMEngine.
    """

    _engine_class: Type[_AsyncLLMEngine] = _AsyncLLMEngine

    def __init__(self,
                 worker_use_ray: bool,
                 engine_use_ray: bool,
                 *args,
                 log_requests: bool = True,
                 max_log_len: Optional[int] = None,
                 start_engine_loop: bool = True,
                 **kwargs) -> None:
        self.worker_use_ray = worker_use_ray
        self.engine_use_ray = engine_use_ray
        self.log_requests = log_requests
        self.max_log_len = max_log_len
        self.engine = self._init_engine(*args, **kwargs)

        self.background_loop = None
        # We need to keep a reference to unshielded
        # task as well to prevent it from being garbage
        # collected
        self._background_loop_unshielded = None
        self.start_engine_loop = start_engine_loop
        self._request_tracker: Optional[RequestTracker] = None
        self._errored_with: Optional[BaseException] = None

    @classmethod
    def from_engine_args(cls,
                         engine_args: AsyncEngineArgs,
                         start_engine_loop: bool = True) -> "AsyncLLMEngine":
        """Creates an async LLM engine from the engine arguments."""
        # Create the engine configs.
        engine_configs = engine_args.create_engine_configs()
        parallel_config = engine_configs[2]
        if parallel_config.worker_use_ray or engine_args.engine_use_ray:
            initialize_ray_cluster(parallel_config)
            from vllm.executor.ray_gpu_executor import RayGPUExecutorAsync
            executor_class = RayGPUExecutorAsync
        else:
            assert parallel_config.world_size == 1, (
                "Ray is required if parallel_config.world_size > 1.")
            from vllm.executor.gpu_executor import GPUExecutorAsync
            executor_class = GPUExecutorAsync
        # Create the async LLM engine.
        engine = cls(parallel_config.worker_use_ray,
                     engine_args.engine_use_ray,
                     *engine_configs,
                     executor_class,
                     log_requests=not engine_args.disable_log_requests,
                     log_stats=not engine_args.disable_log_stats,
                     max_log_len=engine_args.max_log_len,
                     start_engine_loop=start_engine_loop)
        return engine

    @property
    def is_running(self) -> bool:
        return (self.background_loop is not None
                and not self._background_loop_unshielded.done())

    @property
    def is_stopped(self) -> bool:
        return self.errored or (self.background_loop is not None
                                and self._background_loop_unshielded.done())

    @property
    def errored(self) -> bool:
        return self._errored_with is not None

    def set_errored(self, exc: Exception) -> None:
        self._errored_with = exc

    def _error_callback(self, exc: Exception) -> None:
        self.set_errored(exc)
        self._request_tracker.propagate_exception(exc)

    async def get_tokenizer(self) -> "PreTrainedTokenizer":
        if self.engine_use_ray:
            return await self.engine.get_tokenizer.remote()
        else:
            return self.engine.get_tokenizer()

    def start_background_loop(self) -> None:
        """Start the background loop."""
        if self.errored:
            raise AsyncEngineDeadError(
                "Background loop has errored already.") from self._errored_with
        if self.is_running:
            raise RuntimeError("Background loop is already running.")
        # Initialize the RequestTracker here so it uses the right event loop.
        self._request_tracker = RequestTracker()

        self._background_loop_unshielded = asyncio.get_event_loop(
        ).create_task(self.run_engine_loop())
        self._background_loop_unshielded.add_done_callback(
            partial(_raise_exception_on_finish,
                    error_callback=self._error_callback))
        self.background_loop = asyncio.shield(self._background_loop_unshielded)

    def _init_engine(self, *args,
                     **kwargs) -> Union[_AsyncLLMEngine, "ray.ObjectRef"]:
        if not self.engine_use_ray:
            engine_class = self._engine_class
        elif self.worker_use_ray:
            engine_class = ray.remote(num_cpus=0)(self._engine_class).remote
        else:
            # FIXME(woosuk): This is a bit hacky. Be careful when changing the
            # order of the arguments.
            cache_config = args[1]
            parallel_config = args[2]
            if parallel_config.tensor_parallel_size == 1:
                num_gpus = cache_config.gpu_memory_utilization
            else:
                num_gpus = 1
            engine_class = ray.remote(num_gpus=num_gpus)(
                self._engine_class).remote
        return engine_class(*args, **kwargs)

    async def engine_step(self) -> bool:
        """Kick the engine to process the waiting requests.

        Returns True if there are in-progress requests."""

        new_requests, finished_requests = (
            self._request_tracker.get_new_and_finished_requests())

        for new_request in new_requests:
            # Add the request into the vLLM engine's waiting queue.
            # TODO: Maybe add add_request_batch to reduce Ray overhead
            try:
                if self.engine_use_ray:
                    await self.engine.add_request.remote(**new_request)
                else:
                    await self.engine.add_request_async(**new_request)
            except ValueError as e:
                # TODO: use a vLLM specific error for failed validation
                self._request_tracker.process_exception(
                    new_request["request_id"],
                    e,
                    verbose=self.log_requests,
                )

        if finished_requests:
            await self._engine_abort(finished_requests)

        if self.engine_use_ray:
            request_outputs = await self.engine.step.remote()
        else:
            request_outputs = await self.engine.step_async()

        # Put the outputs into the corresponding streams.
        for request_output in request_outputs:
            self._request_tracker.process_request_output(
                request_output, verbose=self.log_requests)

        return len(request_outputs) > 0

    async def _engine_abort(self, request_ids: Iterable[str]):
        if self.engine_use_ray:
            await self.engine.abort_request.remote(request_ids)
        else:
            self.engine.abort_request(request_ids)

    async def run_engine_loop(self):
        has_requests_in_progress = False
        while True:
            if not has_requests_in_progress:
                logger.debug("Waiting for new requests...")
                await self._request_tracker.wait_for_new_requests()
                logger.debug("Got new requests!")

            # Abort if iteration takes too long due to unrecoverable errors
            # (eg. NCCL timeouts).
            try:
                has_requests_in_progress = await asyncio.wait_for(
                    self.engine_step(), ENGINE_ITERATION_TIMEOUT_S)
            except asyncio.TimeoutError as exc:
                logger.error(
                    "Engine iteration timed out. This should never happen!")
                self.set_errored(exc)
                raise
            await asyncio.sleep(0)

    async def add_request(
        self,
        request_id: str,
        prompt: Optional[str],
        sampling_params: SamplingParams,
        prompt_token_ids: Optional[List[int]] = None,
        arrival_time: Optional[float] = None,
        lora_request: Optional[LoRARequest] = None,
    ) -> AsyncStream:
        if self.log_requests:
            shortened_prompt = prompt
            shortened_token_ids = prompt_token_ids
            if self.max_log_len is not None:
                if shortened_prompt is not None:
                    shortened_prompt = shortened_prompt[:self.max_log_len]
                if shortened_token_ids is not None:
                    shortened_token_ids = shortened_token_ids[:self.
                                                              max_log_len]
            logger.info(f"Received request {request_id}: "
                        f"prompt: {shortened_prompt!r}, "
                        f"sampling_params: {sampling_params}, "
                        f"prompt_token_ids: {shortened_token_ids}, "
                        f"lora_request: {lora_request}.")

        if not self.is_running:
            if self.start_engine_loop:
                self.start_background_loop()
            else:
                raise AsyncEngineDeadError(
                    "Background loop is not running. If it was running, "
                    "inspect the output to find the stacktrace of the "
                    "error that caused the background loop to stop "
                    "(AsyncEngineDeadError).")

        if arrival_time is None:
            arrival_time = time.time()

        if self.engine_use_ray:
            prompt_token_ids = await self.engine.encode_request_async.remote(
                request_id=request_id,
                prompt=prompt,
                prompt_token_ids=prompt_token_ids,
                lora_request=lora_request)
        else:
            prompt_token_ids = await self.engine.encode_request_async(
                request_id=request_id,
                prompt=prompt,
                prompt_token_ids=prompt_token_ids,
                lora_request=lora_request)

        stream = self._request_tracker.add_request(
            request_id,
            prompt=prompt,
            sampling_params=sampling_params,
            prompt_token_ids=prompt_token_ids,
            arrival_time=arrival_time,
            lora_request=lora_request)

        return stream

    async def generate(
        self,
        prompt: Optional[str],
        sampling_params: SamplingParams,
        request_id: str,
        prompt_token_ids: Optional[List[int]] = None,
        lora_request: Optional[LoRARequest] = None,
    ) -> AsyncIterator[RequestOutput]:
        """Generate outputs for a request.

        Generate outputs for a request. This method is a coroutine. It adds the
        request into the waiting queue of the LLMEngine and streams the outputs
        from the LLMEngine to the caller.

        Args:
            prompt: The prompt string. Can be None if prompt_token_ids is
                provided.
            sampling_params: The sampling parameters of the request.
            request_id: The unique id of the request.
            prompt_token_ids: The token IDs of the prompt. If None, we
                use the tokenizer to convert the prompts to token IDs.
            lora_request: LoRA request to use for generation, if any.

        Yields:
            The output `RequestOutput` objects from the LLMEngine for the
            request.

        Details:
            - If the engine is not running, start the background loop,
              which iteratively invokes
              :meth:`~vllm.engine.async_llm_engine.AsyncLLMEngine.engine_step`
              to process the waiting requests.
            - Add the request to the engine's `RequestTracker`.
              On the next background loop, this request will be sent to
              the underlying engine.
              Also, a corresponding `AsyncStream` will be created.
            - Wait for the request outputs from `AsyncStream` and yield them.

        Example:
            >>> # Please refer to entrypoints/api_server.py for
            >>> # the complete example.
            >>>
            >>> # initialize the engine and the example input
            >>> engine = AsyncLLMEngine.from_engine_args(engine_args)
            >>> example_input = {
            >>>     "prompt": "What is LLM?",
            >>>     "stream": False, # assume the non-streaming case
            >>>     "temperature": 0.0,
            >>>     "request_id": 0,
            >>> }
            >>>
            >>> # start the generation
            >>> results_generator = engine.generate(
            >>>    example_input["prompt"],
            >>>    SamplingParams(temperature=example_input["temperature"]),
            >>>    example_input["request_id"])
            >>>
            >>> # get the results
            >>> final_output = None
            >>> async for request_output in results_generator:
            >>>     if await request.is_disconnected():
            >>>         # Abort the request if the client disconnects.
            >>>         await engine.abort(request_id)
            >>>         # Return or raise an error
            >>>         ...
            >>>     final_output = request_output
            >>>
            >>> # Process and return the final output
            >>> ...
        """
        # Preprocess the request.
        # This should not be used for logging, as it is monotonic time.
        arrival_time = time.monotonic()

        try:
            stream = await self.add_request(
                request_id,
                prompt,
                sampling_params,
                prompt_token_ids=prompt_token_ids,
                arrival_time=arrival_time,
                lora_request=lora_request,
            )

            async for request_output in stream:
                yield request_output
        except (Exception, asyncio.CancelledError) as e:
            # If there is an exception or coroutine is cancelled, abort the
            # request.
            self._abort(request_id)
            raise e

    async def abort(self, request_id: str) -> None:
        """Abort a request.

        Abort a submitted request. If the request is finished or not found,
        this method will be a no-op.

        Args:
            request_id: The unique id of the request.
        """
        if not self.is_running:
            raise AsyncEngineDeadError(
                "Background loop is not running. If it was running, "
                "inspect the output to find the stacktrace of the "
                "error that caused the background loop to stop "
                "(AsyncEngineDeadError).")

        return self._abort(request_id)

    def _abort(self, request_id: str) -> None:
        """Abort a request.

        Abort a submitted request. If the request is finished or not found,
        this method will be a no-op.

        Args:
            request_id: The unique id of the request.
        """
        self._request_tracker.abort_request(request_id,
                                            verbose=self.log_requests)

    async def get_model_config(self) -> ModelConfig:
        """Get the model configuration of the vLLM engine."""
        if self.engine_use_ray:
            return await self.engine.get_model_config.remote()
        else:
            return self.engine.get_model_config()

    async def do_log_stats(self) -> None:
        if self.engine_use_ray:
            await self.engine.do_log_stats.remote()
        else:
            self.engine.do_log_stats()

    async def check_health(self) -> None:
        """Raises an error if engine is unhealthy."""
        t = time.perf_counter()
        logger.debug("Starting health check...")
        if self.is_stopped:
            raise AsyncEngineDeadError("Background loop is stopped.")

        if self.engine_use_ray:
            try:
                await self.engine.check_health.remote()
            except ray.exceptions.RayActorError as e:
                raise RuntimeError("Engine is dead.") from e
        else:
            await self.engine.check_health_async()
        logger.debug(f"Health check took {time.perf_counter()-t}s")<|MERGE_RESOLUTION|>--- conflicted
+++ resolved
@@ -205,7 +205,6 @@
         the sequences and returns the newly generated results.
         """
         seq_group_metadata_list, scheduler_outputs = self.scheduler.schedule()
-<<<<<<< HEAD
         if scheduler_outputs.is_empty():
             output = []
         
@@ -224,15 +223,6 @@
 
             # Only the driver worker returns the sampling results.
             output = all_outputs[0]
-=======
-
-        if not scheduler_outputs.is_empty():
-            # Execute the model.
-            output = await self.model_executor.execute_model_async(
-                seq_group_metadata_list, scheduler_outputs.blocks_to_swap_in,
-                scheduler_outputs.blocks_to_swap_out,
-                scheduler_outputs.blocks_to_copy)
->>>>>>> 42ecab2f
         else:
             # Execute the model.
             all_outputs = self._run_workers(
