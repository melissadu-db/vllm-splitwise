import argparse
import dataclasses
import json
from dataclasses import dataclass
from typing import List, Optional, Tuple, Union

from vllm.config import (CacheConfig, DecodingConfig, DeviceConfig,
                         EngineConfig, LoadConfig, LoRAConfig, ModelConfig,
                         ParallelConfig, SchedulerConfig, SpeculativeConfig,
                         TokenizerPoolConfig, VisionLanguageConfig)
from vllm.model_executor.layers.quantization import QUANTIZATION_METHODS
from vllm.utils import str_to_int_tuple


def nullable_str(val: str):
    if not val or val == "None":
        return None
    return val


@dataclass
class EngineArgs:
    """Arguments for vLLM engine."""
    model: str
    served_model_name: Optional[Union[List[str]]] = None
    tokenizer: Optional[str] = None
    skip_tokenizer_init: bool = False
    tokenizer_mode: str = 'auto'
    trust_remote_code: bool = False
    download_dir: Optional[str] = None
    load_format: str = 'auto'
    dtype: str = 'auto'
    kv_cache_dtype: str = 'auto'
    quantization_param_path: Optional[str] = None
    seed: int = 0
    max_model_len: Optional[int] = None
    worker_use_ray: bool = False
    distributed_executor_backend: Optional[str] = None
    pipeline_parallel_size: int = 1
    tensor_parallel_size: int = 1
    max_parallel_loading_workers: Optional[int] = None
    sep_prompt_token: bool = False
    block_size: int = 16
    enable_prefix_caching: bool = False
    use_v2_block_manager: bool = False
    swap_space: int = 4  # GiB
    gpu_memory_utilization: float = 0.90
    max_num_batched_tokens: Optional[int] = None
    max_num_seqs: int = 256
    max_logprobs: int = 5  # OpenAI default value
    disable_log_stats: bool = False
    revision: Optional[str] = None
    code_revision: Optional[str] = None
    rope_scaling: Optional[dict] = None
    tokenizer_revision: Optional[str] = None
    quantization: Optional[str] = None
    enforce_eager: bool = False
    max_context_len_to_capture: Optional[int] = None
    max_seq_len_to_capture: int = 8192
    disable_custom_all_reduce: bool = False
    tokenizer_pool_size: int = 0
    tokenizer_pool_type: str = "ray"
    tokenizer_pool_extra_config: Optional[dict] = None
    enable_lora: bool = False
    max_loras: int = 1
    max_lora_rank: int = 16
    fully_sharded_loras: bool = False
    lora_extra_vocab_size: int = 256
    long_lora_scaling_factors: Optional[Tuple[float]] = None
    lora_dtype = 'auto'
    max_cpu_loras: Optional[int] = None
    device: str = 'auto'
    ray_workers_use_nsight: bool = False
    num_gpu_blocks_override: Optional[int] = None
    num_lookahead_slots: int = 0
    model_loader_extra_config: Optional[dict] = None

    # Related to Vision-language models such as llava
    image_input_type: Optional[str] = None
    image_token_id: Optional[int] = None
    image_input_shape: Optional[str] = None
    image_feature_size: Optional[int] = None
    scheduler_delay_factor: float = 0.0
    enable_chunked_prefill: bool = False

    guided_decoding_backend: str = 'outlines'
    # Speculative decoding configuration.
    speculative_model: Optional[str] = None
    num_speculative_tokens: Optional[int] = None
    speculative_max_model_len: Optional[int] = None
    speculative_disable_by_batch_size: Optional[int] = None
    ngram_prompt_lookup_max: Optional[int] = None
    ngram_prompt_lookup_min: Optional[int] = None

    def __post_init__(self):
        if self.tokenizer is None:
            self.tokenizer = self.model

    @staticmethod
    def add_cli_args(
            parser: argparse.ArgumentParser) -> argparse.ArgumentParser:
        """Shared CLI arguments for vLLM engine."""

        # Model arguments
        parser.add_argument(
            '--model',
            type=str,
            default='facebook/opt-125m',
            help='Name or path of the huggingface model to use.')
        parser.add_argument(
            '--tokenizer',
            type=nullable_str,
            default=EngineArgs.tokenizer,
            help='Name or path of the huggingface tokenizer to use.')
        parser.add_argument(
            '--skip-tokenizer-init',
            action='store_true',
            help='Skip initialization of tokenizer and detokenizer')
        parser.add_argument(
            '--revision',
            type=nullable_str,
            default=None,
            help='The specific model version to use. It can be a branch '
            'name, a tag name, or a commit id. If unspecified, will use '
            'the default version.')
        parser.add_argument(
            '--code-revision',
            type=nullable_str,
            default=None,
            help='The specific revision to use for the model code on '
            'Hugging Face Hub. It can be a branch name, a tag name, or a '
            'commit id. If unspecified, will use the default version.')
        parser.add_argument(
            '--tokenizer-revision',
            type=nullable_str,
            default=None,
            help='The specific tokenizer version to use. It can be a branch '
            'name, a tag name, or a commit id. If unspecified, will use '
            'the default version.')
        parser.add_argument(
            '--tokenizer-mode',
            type=str,
            default=EngineArgs.tokenizer_mode,
            choices=['auto', 'slow'],
            help='The tokenizer mode.\n\n* "auto" will use the '
            'fast tokenizer if available.\n* "slow" will '
            'always use the slow tokenizer.')
        parser.add_argument('--trust-remote-code',
                            action='store_true',
                            help='Trust remote code from huggingface.')
        parser.add_argument('--download-dir',
                            type=nullable_str,
                            default=EngineArgs.download_dir,
                            help='Directory to download and load the weights, '
                            'default to the default cache dir of '
                            'huggingface.')
        parser.add_argument(
            '--load-format',
            type=str,
            default=EngineArgs.load_format,
            choices=[
                'auto', 'pt', 'safetensors', 'npcache', 'dummy', 'tensorizer'
            ],
            help='The format of the model weights to load.\n\n'
            '* "auto" will try to load the weights in the safetensors format '
            'and fall back to the pytorch bin format if safetensors format '
            'is not available.\n'
            '* "pt" will load the weights in the pytorch bin format.\n'
            '* "safetensors" will load the weights in the safetensors format.\n'
            '* "npcache" will load the weights in pytorch format and store '
            'a numpy cache to speed up the loading.\n'
            '* "dummy" will initialize the weights with random values, '
            'which is mainly for profiling.\n'
            '* "tensorizer" will load the weights using tensorizer from '
            'CoreWeave. See the Tensorize vLLM Model script in the Examples'
            'section for more information.\n')
        parser.add_argument(
            '--dtype',
            type=str,
            default=EngineArgs.dtype,
            choices=[
                'auto', 'half', 'float16', 'bfloat16', 'float', 'float32'
            ],
            help='Data type for model weights and activations.\n\n'
            '* "auto" will use FP16 precision for FP32 and FP16 models, and '
            'BF16 precision for BF16 models.\n'
            '* "half" for FP16. Recommended for AWQ quantization.\n'
            '* "float16" is the same as "half".\n'
            '* "bfloat16" for a balance between precision and range.\n'
            '* "float" is shorthand for FP32 precision.\n'
            '* "float32" for FP32 precision.')
        parser.add_argument(
            '--kv-cache-dtype',
            type=str,
            choices=['auto', 'fp8', 'fp8_e5m2', 'fp8_e4m3'],
            default=EngineArgs.kv_cache_dtype,
            help='Data type for kv cache storage. If "auto", will use model '
            'data type. CUDA 11.8+ supports fp8 (=fp8_e4m3) and fp8_e5m2. '
            'ROCm (AMD GPU) supports fp8 (=fp8_e4m3)')
        parser.add_argument(
            '--quantization-param-path',
            type=nullable_str,
            default=None,
            help='Path to the JSON file containing the KV cache '
            'scaling factors. This should generally be supplied, when '
            'KV cache dtype is FP8. Otherwise, KV cache scaling factors '
            'default to 1.0, which may cause accuracy issues. '
            'FP8_E5M2 (without scaling) is only supported on cuda version'
            'greater than 11.8. On ROCm (AMD GPU), FP8_E4M3 is instead '
            'supported for common inference criteria.')
        parser.add_argument('--max-model-len',
                            type=int,
                            default=EngineArgs.max_model_len,
                            help='Model context length. If unspecified, will '
                            'be automatically derived from the model config.')
        parser.add_argument(
            '--guided-decoding-backend',
            type=str,
            default='outlines',
            choices=['outlines', 'lm-format-enforcer'],
            help='Which engine will be used for guided decoding'
            ' (JSON schema / regex etc) by default. Currently support '
            'https://github.com/outlines-dev/outlines and '
            'https://github.com/noamgat/lm-format-enforcer.'
            ' Can be overridden per request via guided_decoding_backend'
            ' parameter.')
        # Parallel arguments
        parser.add_argument(
            '--distributed-executor-backend',
            choices=['ray', 'mp'],
            default=EngineArgs.distributed_executor_backend,
            help='Backend to use for distributed serving. When more than 1 GPU '
            'is used, will be automatically set to "ray" if installed '
            'or "mp" (multiprocessing) otherwise.')
        parser.add_argument(
            '--worker-use-ray',
            action='store_true',
            help='Deprecated, use --distributed-executor-backend=ray.')
        parser.add_argument('--pipeline-parallel-size',
                            '-pp',
                            type=int,
                            default=EngineArgs.pipeline_parallel_size,
                            help='Number of pipeline stages.')
        parser.add_argument('--tensor-parallel-size',
                            '-tp',
                            type=int,
                            default=EngineArgs.tensor_parallel_size,
                            help='Number of tensor parallel replicas.')
        parser.add_argument(
            '--max-parallel-loading-workers',
            type=int,
            default=EngineArgs.max_parallel_loading_workers,
            help='Load model sequentially in multiple batches, '
            'to avoid RAM OOM when using tensor '
<<<<<<< HEAD
            'parallel and large models')
        parser.add_argument(
            '--sep-prompt-token',
            action='store_true',
            help='separate the prompt processing and token sampling')
=======
            'parallel and large models.')
        parser.add_argument(
            '--ray-workers-use-nsight',
            action='store_true',
            help='If specified, use nsight to profile Ray workers.')
>>>>>>> 6a50f4ca
        # KV cache arguments
        parser.add_argument('--block-size',
                            type=int,
                            default=EngineArgs.block_size,
                            choices=[8, 16, 32],
                            help='Token block size for contiguous chunks of '
                            'tokens.')

        parser.add_argument('--enable-prefix-caching',
                            action='store_true',
                            help='Enables automatic prefix caching.')
        parser.add_argument('--use-v2-block-manager',
                            action='store_true',
                            help='Use BlockSpaceMangerV2.')
        parser.add_argument(
            '--num-lookahead-slots',
            type=int,
            default=EngineArgs.num_lookahead_slots,
            help='Experimental scheduling config necessary for '
            'speculative decoding. This will be replaced by '
            'speculative config in the future; it is present '
            'to enable correctness tests until then.')

        parser.add_argument('--seed',
                            type=int,
                            default=EngineArgs.seed,
                            help='Random seed for operations.')
        parser.add_argument('--swap-space',
                            type=int,
                            default=EngineArgs.swap_space,
                            help='CPU swap space size (GiB) per GPU.')
        parser.add_argument(
            '--gpu-memory-utilization',
            type=float,
            default=EngineArgs.gpu_memory_utilization,
            help='The fraction of GPU memory to be used for the model '
            'executor, which can range from 0 to 1. For example, a value of '
            '0.5 would imply 50%% GPU memory utilization. If unspecified, '
            'will use the default value of 0.9.')
        parser.add_argument(
            '--num-gpu-blocks-override',
            type=int,
            default=None,
            help='If specified, ignore GPU profiling result and use this number'
            'of GPU blocks. Used for testing preemption.')
        parser.add_argument('--max-num-batched-tokens',
                            type=int,
                            default=EngineArgs.max_num_batched_tokens,
                            help='Maximum number of batched tokens per '
                            'iteration.')
        parser.add_argument('--max-num-seqs',
                            type=int,
                            default=EngineArgs.max_num_seqs,
                            help='Maximum number of sequences per iteration.')
        parser.add_argument(
            '--max-logprobs',
            type=int,
            default=EngineArgs.max_logprobs,
            help=('Max number of log probs to return logprobs is specified in'
                  ' SamplingParams.'))
        parser.add_argument('--disable-log-stats',
                            action='store_true',
                            help='Disable logging statistics.')
        # Quantization settings.
        parser.add_argument('--quantization',
                            '-q',
                            type=nullable_str,
                            choices=[*QUANTIZATION_METHODS, None],
                            default=EngineArgs.quantization,
                            help='Method used to quantize the weights. If '
                            'None, we first check the `quantization_config` '
                            'attribute in the model config file. If that is '
                            'None, we assume the model weights are not '
                            'quantized and use `dtype` to determine the data '
                            'type of the weights.')
        parser.add_argument('--rope-scaling',
                            default=None,
                            type=json.loads,
                            help='RoPE scaling configuration in JSON format. '
                            'For example, {"type":"dynamic","factor":2.0}')
        parser.add_argument('--enforce-eager',
                            action='store_true',
                            help='Always use eager-mode PyTorch. If False, '
                            'will use eager mode and CUDA graph in hybrid '
                            'for maximal performance and flexibility.')
        parser.add_argument('--max-context-len-to-capture',
                            type=int,
                            default=EngineArgs.max_context_len_to_capture,
                            help='Maximum context length covered by CUDA '
                            'graphs. When a sequence has context length '
                            'larger than this, we fall back to eager mode. '
                            '(DEPRECATED. Use --max-seq-len-to-capture instead'
                            ')')
        parser.add_argument('--max-seq-len-to-capture',
                            type=int,
                            default=EngineArgs.max_seq_len_to_capture,
                            help='Maximum sequence length covered by CUDA '
                            'graphs. When a sequence has context length '
                            'larger than this, we fall back to eager mode.')
        parser.add_argument('--disable-custom-all-reduce',
                            action='store_true',
                            default=EngineArgs.disable_custom_all_reduce,
                            help='See ParallelConfig.')
        parser.add_argument('--tokenizer-pool-size',
                            type=int,
                            default=EngineArgs.tokenizer_pool_size,
                            help='Size of tokenizer pool to use for '
                            'asynchronous tokenization. If 0, will '
                            'use synchronous tokenization.')
        parser.add_argument('--tokenizer-pool-type',
                            type=str,
                            default=EngineArgs.tokenizer_pool_type,
                            help='Type of tokenizer pool to use for '
                            'asynchronous tokenization. Ignored '
                            'if tokenizer_pool_size is 0.')
        parser.add_argument('--tokenizer-pool-extra-config',
                            type=nullable_str,
                            default=EngineArgs.tokenizer_pool_extra_config,
                            help='Extra config for tokenizer pool. '
                            'This should be a JSON string that will be '
                            'parsed into a dictionary. Ignored if '
                            'tokenizer_pool_size is 0.')
        # LoRA related configs
        parser.add_argument('--enable-lora',
                            action='store_true',
                            help='If True, enable handling of LoRA adapters.')
        parser.add_argument('--max-loras',
                            type=int,
                            default=EngineArgs.max_loras,
                            help='Max number of LoRAs in a single batch.')
        parser.add_argument('--max-lora-rank',
                            type=int,
                            default=EngineArgs.max_lora_rank,
                            help='Max LoRA rank.')
        parser.add_argument(
            '--lora-extra-vocab-size',
            type=int,
            default=EngineArgs.lora_extra_vocab_size,
            help=('Maximum size of extra vocabulary that can be '
                  'present in a LoRA adapter (added to the base '
                  'model vocabulary).'))
        parser.add_argument(
            '--lora-dtype',
            type=str,
            default=EngineArgs.lora_dtype,
            choices=['auto', 'float16', 'bfloat16', 'float32'],
            help=('Data type for LoRA. If auto, will default to '
                  'base model dtype.'))
        parser.add_argument(
            '--long-lora-scaling-factors',
            type=nullable_str,
            default=EngineArgs.long_lora_scaling_factors,
            help=('Specify multiple scaling factors (which can '
                  'be different from base model scaling factor '
                  '- see eg. Long LoRA) to allow for multiple '
                  'LoRA adapters trained with those scaling '
                  'factors to be used at the same time. If not '
                  'specified, only adapters trained with the '
                  'base model scaling factor are allowed.'))
        parser.add_argument(
            '--max-cpu-loras',
            type=int,
            default=EngineArgs.max_cpu_loras,
            help=('Maximum number of LoRAs to store in CPU memory. '
                  'Must be >= than max_num_seqs. '
                  'Defaults to max_num_seqs.'))
        parser.add_argument(
            '--fully-sharded-loras',
            action='store_true',
            help=('By default, only half of the LoRA computation is '
                  'sharded with tensor parallelism. '
                  'Enabling this will use the fully sharded layers. '
                  'At high sequence length, max rank or '
                  'tensor parallel size, this is likely faster.'))
        parser.add_argument("--device",
                            type=str,
                            default=EngineArgs.device,
                            choices=["auto", "cuda", "neuron", "cpu"],
                            help='Device type for vLLM execution.')
        # Related to Vision-language models such as llava
        parser.add_argument(
            '--image-input-type',
            type=nullable_str,
            default=None,
            choices=[
                t.name.lower() for t in VisionLanguageConfig.ImageInputType
            ],
            help=('The image input type passed into vLLM. '
                  'Should be one of "pixel_values" or "image_features".'))
        parser.add_argument('--image-token-id',
                            type=int,
                            default=None,
                            help=('Input id for image token.'))
        parser.add_argument(
            '--image-input-shape',
            type=nullable_str,
            default=None,
            help=('The biggest image input shape (worst for memory footprint) '
                  'given an input type. Only used for vLLM\'s profile_run.'))
        parser.add_argument(
            '--image-feature-size',
            type=int,
            default=None,
            help=('The image feature size along the context dimension.'))
        parser.add_argument(
            '--scheduler-delay-factor',
            type=float,
            default=EngineArgs.scheduler_delay_factor,
            help='Apply a delay (of delay factor multiplied by previous'
            'prompt latency) before scheduling next prompt.')
        parser.add_argument(
            '--enable-chunked-prefill',
            action='store_true',
            help='If set, the prefill requests can be chunked based on the '
            'max_num_batched_tokens.')

        parser.add_argument(
            '--speculative-model',
            type=nullable_str,
            default=EngineArgs.speculative_model,
            help=
            'The name of the draft model to be used in speculative decoding.')

        parser.add_argument(
            '--num-speculative-tokens',
            type=int,
            default=EngineArgs.num_speculative_tokens,
            help='The number of speculative tokens to sample from '
            'the draft model in speculative decoding.')

        parser.add_argument(
            '--speculative-max-model-len',
            type=int,
            default=EngineArgs.speculative_max_model_len,
            help='The maximum sequence length supported by the '
            'draft model. Sequences over this length will skip '
            'speculation.')

        parser.add_argument(
            '--speculative-disable-by-batch-size',
            type=int,
            default=EngineArgs.speculative_disable_by_batch_size,
            help='Disable speculative decoding for new incoming requests '
            'if the number of enqueue requests is larger than this value.')

        parser.add_argument(
            '--ngram-prompt-lookup-max',
            type=int,
            default=EngineArgs.ngram_prompt_lookup_max,
            help='Max size of window for ngram prompt lookup in speculative '
            'decoding.')

        parser.add_argument(
            '--ngram-prompt-lookup-min',
            type=int,
            default=EngineArgs.ngram_prompt_lookup_min,
            help='Min size of window for ngram prompt lookup in speculative '
            'decoding.')

        parser.add_argument('--model-loader-extra-config',
                            type=nullable_str,
                            default=EngineArgs.model_loader_extra_config,
                            help='Extra config for model loader. '
                            'This will be passed to the model loader '
                            'corresponding to the chosen load_format. '
                            'This should be a JSON string that will be '
                            'parsed into a dictionary.')

        parser.add_argument(
            "--served-model-name",
            nargs="+",
            type=str,
            default=None,
            help="The model name(s) used in the API. If multiple "
            "names are provided, the server will respond to any "
            "of the provided names. The model name in the model "
            "field of a response will be the first name in this "
            "list. If not specified, the model name will be the "
            "same as the `--model` argument. Noted that this name(s)"
            "will also be used in `model_name` tag content of "
            "prometheus metrics, if multiple names provided, metrics"
            "tag will take the first one.")

        return parser

    @classmethod
    def from_cli_args(cls, args: argparse.Namespace):
        # Get the list of attributes of this dataclass.
        attrs = [attr.name for attr in dataclasses.fields(cls)]
        # Set the attributes from the parsed arguments.
        engine_args = cls(**{attr: getattr(args, attr) for attr in attrs})
        return engine_args

    def create_engine_config(self, ) -> EngineConfig:
        device_config = DeviceConfig(self.device)
        model_config = ModelConfig(
            self.model, self.tokenizer, self.tokenizer_mode,
            self.trust_remote_code, self.dtype, self.seed, self.revision,
            self.code_revision, self.rope_scaling, self.tokenizer_revision,
            self.max_model_len, self.quantization,
            self.quantization_param_path, self.enforce_eager,
            self.max_context_len_to_capture, self.max_seq_len_to_capture,
            self.max_logprobs, self.skip_tokenizer_init,
            self.served_model_name)
        cache_config = CacheConfig(self.block_size,
                                   self.gpu_memory_utilization,
                                   self.swap_space, self.kv_cache_dtype,
<<<<<<< HEAD
                                   model_config.get_sliding_window())
        parallel_config = ParallelConfig(self.pipeline_parallel_size,
                                         self.tensor_parallel_size,
                                         self.worker_use_ray,
                                         self.max_parallel_loading_workers,
                                         self.disable_custom_all_reduce,
                                         self.sep_prompt_token)
        scheduler_config = SchedulerConfig(self.max_num_batched_tokens,
                                           self.max_num_seqs,
                                           model_config.max_model_len,
                                           self.max_paddings)
=======
                                   self.num_gpu_blocks_override,
                                   model_config.get_sliding_window(),
                                   self.enable_prefix_caching)
        parallel_config = ParallelConfig(
            self.pipeline_parallel_size,
            self.tensor_parallel_size,
            self.worker_use_ray,
            self.max_parallel_loading_workers,
            self.disable_custom_all_reduce,
            TokenizerPoolConfig.create_config(
                self.tokenizer_pool_size,
                self.tokenizer_pool_type,
                self.tokenizer_pool_extra_config,
            ),
            self.ray_workers_use_nsight,
            distributed_executor_backend=self.distributed_executor_backend)

        speculative_config = SpeculativeConfig.maybe_create_spec_config(
            target_model_config=model_config,
            target_parallel_config=parallel_config,
            target_dtype=self.dtype,
            speculative_model=self.speculative_model,
            num_speculative_tokens=self.num_speculative_tokens,
            speculative_disable_by_batch_size=self.
            speculative_disable_by_batch_size,
            speculative_max_model_len=self.speculative_max_model_len,
            enable_chunked_prefill=self.enable_chunked_prefill,
            use_v2_block_manager=self.use_v2_block_manager,
            ngram_prompt_lookup_max=self.ngram_prompt_lookup_max,
            ngram_prompt_lookup_min=self.ngram_prompt_lookup_min,
        )

        scheduler_config = SchedulerConfig(
            self.max_num_batched_tokens,
            self.max_num_seqs,
            model_config.max_model_len,
            self.use_v2_block_manager,
            num_lookahead_slots=(self.num_lookahead_slots
                                 if speculative_config is None else
                                 speculative_config.num_lookahead_slots),
            delay_factor=self.scheduler_delay_factor,
            enable_chunked_prefill=self.enable_chunked_prefill,
            embedding_mode=model_config.embedding_mode,
        )
>>>>>>> 6a50f4ca
        lora_config = LoRAConfig(
            max_lora_rank=self.max_lora_rank,
            max_loras=self.max_loras,
            fully_sharded_loras=self.fully_sharded_loras,
            lora_extra_vocab_size=self.lora_extra_vocab_size,
            long_lora_scaling_factors=self.long_lora_scaling_factors,
            lora_dtype=self.lora_dtype,
            max_cpu_loras=self.max_cpu_loras if self.max_cpu_loras
            and self.max_cpu_loras > 0 else None) if self.enable_lora else None

        load_config = LoadConfig(
            load_format=self.load_format,
            download_dir=self.download_dir,
            model_loader_extra_config=self.model_loader_extra_config,
        )

        if self.image_input_type:
            if (not self.image_token_id or not self.image_input_shape
                    or not self.image_feature_size):
                raise ValueError(
                    'Specify `image_token_id`, `image_input_shape` and '
                    '`image_feature_size` together with `image_input_type`.')
            vision_language_config = VisionLanguageConfig(
                image_input_type=VisionLanguageConfig.
                get_image_input_enum_type(self.image_input_type),
                image_token_id=self.image_token_id,
                image_input_shape=str_to_int_tuple(self.image_input_shape),
                image_feature_size=self.image_feature_size,
            )
        else:
            vision_language_config = None

        decoding_config = DecodingConfig(
            guided_decoding_backend=self.guided_decoding_backend)

        if (model_config.get_sliding_window() is not None
                and scheduler_config.chunked_prefill_enabled):
            raise ValueError(
                "Chunked prefill is not supported with sliding window.")

        return EngineConfig(model_config=model_config,
                            cache_config=cache_config,
                            parallel_config=parallel_config,
                            scheduler_config=scheduler_config,
                            device_config=device_config,
                            lora_config=lora_config,
                            vision_language_config=vision_language_config,
                            speculative_config=speculative_config,
                            load_config=load_config,
                            decoding_config=decoding_config)


@dataclass
class AsyncEngineArgs(EngineArgs):
    """Arguments for asynchronous vLLM engine."""
    engine_use_ray: bool = False
    disable_log_requests: bool = False
    max_log_len: Optional[int] = None

    @staticmethod
    def add_cli_args(parser: argparse.ArgumentParser,
                     async_args_only: bool = False) -> argparse.ArgumentParser:
        if not async_args_only:
            parser = EngineArgs.add_cli_args(parser)
        parser.add_argument('--engine-use-ray',
                            action='store_true',
                            help='Use Ray to start the LLM engine in a '
                            'separate process as the server process.')
        parser.add_argument('--disable-log-requests',
                            action='store_true',
                            help='Disable logging requests.')
        parser.add_argument('--max-log-len',
                            type=int,
                            default=None,
                            help='Max number of prompt characters or prompt '
                            'ID numbers being printed in log.'
                            '\n\nDefault: Unlimited')
        return parser


# These functions are used by sphinx to build the documentation
def _engine_args_parser():
    return EngineArgs.add_cli_args(argparse.ArgumentParser())


def _async_engine_args_parser():
    return AsyncEngineArgs.add_cli_args(argparse.ArgumentParser(),
                                        async_args_only=True)<|MERGE_RESOLUTION|>--- conflicted
+++ resolved
@@ -252,19 +252,15 @@
             default=EngineArgs.max_parallel_loading_workers,
             help='Load model sequentially in multiple batches, '
             'to avoid RAM OOM when using tensor '
-<<<<<<< HEAD
-            'parallel and large models')
+            'parallel and large models.')
+        parser.add_argument(
+            '--ray-workers-use-nsight',
+            action='store_true',
+            help='If specified, use nsight to profile Ray workers.')
         parser.add_argument(
             '--sep-prompt-token',
             action='store_true',
             help='separate the prompt processing and token sampling')
-=======
-            'parallel and large models.')
-        parser.add_argument(
-            '--ray-workers-use-nsight',
-            action='store_true',
-            help='If specified, use nsight to profile Ray workers.')
->>>>>>> 6a50f4ca
         # KV cache arguments
         parser.add_argument('--block-size',
                             type=int,
@@ -572,19 +568,6 @@
         cache_config = CacheConfig(self.block_size,
                                    self.gpu_memory_utilization,
                                    self.swap_space, self.kv_cache_dtype,
-<<<<<<< HEAD
-                                   model_config.get_sliding_window())
-        parallel_config = ParallelConfig(self.pipeline_parallel_size,
-                                         self.tensor_parallel_size,
-                                         self.worker_use_ray,
-                                         self.max_parallel_loading_workers,
-                                         self.disable_custom_all_reduce,
-                                         self.sep_prompt_token)
-        scheduler_config = SchedulerConfig(self.max_num_batched_tokens,
-                                           self.max_num_seqs,
-                                           model_config.max_model_len,
-                                           self.max_paddings)
-=======
                                    self.num_gpu_blocks_override,
                                    model_config.get_sliding_window(),
                                    self.enable_prefix_caching)
@@ -594,6 +577,7 @@
             self.worker_use_ray,
             self.max_parallel_loading_workers,
             self.disable_custom_all_reduce,
+            self.sep_prompt_token,
             TokenizerPoolConfig.create_config(
                 self.tokenizer_pool_size,
                 self.tokenizer_pool_type,
@@ -629,7 +613,6 @@
             enable_chunked_prefill=self.enable_chunked_prefill,
             embedding_mode=model_config.embedding_mode,
         )
->>>>>>> 6a50f4ca
         lora_config = LoRAConfig(
             max_lora_rank=self.max_lora_rank,
             max_loras=self.max_loras,
