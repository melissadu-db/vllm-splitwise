--- conflicted
+++ resolved
@@ -159,6 +159,20 @@
             self.tokenizer = None
 
         self.seq_counter = Counter()
+
+        # Create the parallel GPU workers.
+        if self.parallel_config.worker_use_ray:
+            # Disable Ray usage stats collection.
+            ray_usage = os.environ.get("RAY_USAGE_STATS_ENABLED", "0")
+            if ray_usage != "1":
+                os.environ["RAY_USAGE_STATS_ENABLED"] = "0"
+            self._init_workers_ray(placement_group)
+        else:
+            self._init_workers()
+
+        # Profile the memory usage and initialize the cache.
+        self._init_cache()
+        
         self.generation_config_fields = _load_generation_config_dict(
             model_config)
 
@@ -221,15 +235,13 @@
             # Setup the MSCCL++ communication required for KV cache transfer
             self._setup_kvcache_comm()
 
+        if self.parallel_config.sep_prompt_token:
+            # Setup the MSCCL++ communication required for KV cache transfer
+            self._setup_kvcache_comm()
+
         # Create the scheduler.
-<<<<<<< HEAD
         self.scheduler = Scheduler(scheduler_config, cache_config, lora_config,
                                    self.parallel_config.sep_prompt_token)
-=======
-        # NOTE: the cache_config here have been updated with the numbers of
-        # GPU and CPU blocks, which are profiled in the distributed executor.
-        self.scheduler = Scheduler(scheduler_config, cache_config, lora_config)
->>>>>>> 6a50f4ca
 
         # Metric Logging.
         if self.log_stats:
@@ -344,9 +356,8 @@
             trust_remote_code=self.model_config.trust_remote_code,
             revision=self.model_config.tokenizer_revision)
         init_kwargs.update(tokenizer_init_kwargs)
-<<<<<<< HEAD
-        self.tokenizer: TokenizerGroup = TokenizerGroup(
-            self.model_config.tokenizer, **init_kwargs)
+        self.tokenizer = get_tokenizer_group(
+            self.parallel_config.tokenizer_pool_config, **init_kwargs)
 
     def _init_workers_ray(self, placement_group: "PlacementGroup",
                           **ray_remote_kwargs):
@@ -481,10 +492,6 @@
             max_concurrent_workers=self.parallel_config.
             max_parallel_loading_workers,
         )
-=======
-        self.tokenizer = get_tokenizer_group(
-            self.parallel_config.tokenizer_pool_config, **init_kwargs)
->>>>>>> 6a50f4ca
 
     def _verify_args(self) -> None:
         self.model_config.verify_with_parallel_config(self.parallel_config)
@@ -494,7 +501,6 @@
             self.lora_config.verify_with_scheduler_config(
                 self.scheduler_config)
 
-<<<<<<< HEAD
     def _init_cache(self) -> None:
         """Profiles the memory usage and initializes the KV cache.
 
@@ -578,8 +584,6 @@
                      log_stats=not engine_args.disable_log_stats)
         return engine
 
-=======
->>>>>>> 6a50f4ca
     def encode_request(
         self,
         request_id: str,  # pylint: disable=unused-argument
@@ -905,7 +909,6 @@
         """
         seq_group_metadata_list, scheduler_outputs = self.scheduler.schedule()
 
-<<<<<<< HEAD
         if scheduler_outputs.is_empty():
             output = []
         elif self.parallel_config.sep_prompt_token:
@@ -938,21 +941,6 @@
 
             # Only the driver worker returns the sampling results.
             output = all_outputs[0]
-=======
-        if not scheduler_outputs.is_empty():
-            execute_model_req = ExecuteModelRequest(
-                seq_group_metadata_list=seq_group_metadata_list,
-                blocks_to_swap_in=scheduler_outputs.blocks_to_swap_in,
-                blocks_to_swap_out=scheduler_outputs.blocks_to_swap_out,
-                blocks_to_copy=scheduler_outputs.blocks_to_copy,
-                num_lookahead_slots=scheduler_outputs.num_lookahead_slots,
-                running_queue_size=scheduler_outputs.running_queue_size,
-            )
-            output = self.model_executor.execute_model(
-                execute_model_req=execute_model_req)
-        else:
-            output = []
->>>>>>> 6a50f4ca
 
         request_outputs = self._process_model_outputs(
             output, scheduler_outputs.scheduled_seq_groups,
@@ -1150,9 +1138,8 @@
         return self.model_executor.remove_lora(lora_id)
 
     def list_loras(self) -> List[int]:
-        return self.model_executor.list_loras()
-
-<<<<<<< HEAD
+        return self._run_workers("list_loras")
+
     def _run_workers(
         self,
         method: str,
@@ -1244,8 +1231,4 @@
         if self.workers:
             ray_worker_outputs = ray.get(ray_worker_outputs)
 
-        return [driver_worker_output] + ray_worker_outputs
-=======
-    def check_health(self) -> None:
-        self.model_executor.check_health()
->>>>>>> 6a50f4ca
+        return [driver_worker_output] + ray_worker_outputs