"""A GPU worker class."""
import gc
import os
from typing import Dict, List, Tuple, Set, Optional

import torch
import torch.distributed

from vllm.config import (CacheConfig, DeviceConfig, ModelConfig,
                         ParallelConfig, SchedulerConfig, LoRAConfig)
from vllm.model_executor import set_random_seed
from vllm.model_executor.parallel_utils import cupy_utils
from vllm.model_executor.parallel_utils.communication_op import (
    broadcast_tensor_dict)
from vllm.model_executor.parallel_utils.custom_all_reduce import init_custom_ar
from vllm.model_executor.parallel_utils.parallel_state import (
    ensure_model_parallel_initialized, get_stage_parallel_group)
from vllm.sequence import SamplerOutput, SequenceGroupMetadata
from vllm.utils import WorkerType
from vllm.worker.cache_engine import CacheEngine
from vllm.worker.model_runner import ModelRunner
from vllm.lora.request import LoRARequest


class Worker:
    """A worker class that executes (a partition of) the model on a GPU.

    Each worker is associated with a single GPU. The worker is responsible for
    maintaining the KV cache and executing the model on the GPU. In case of
    distributed inference, each worker is assigned a partition of the model.
    """

    def __init__(
        self,
        model_config: ModelConfig,
        parallel_config: ParallelConfig,
        scheduler_config: SchedulerConfig,
        device_config: DeviceConfig,
        local_rank: int,
        rank: int,
        distributed_init_method: str,
        lora_config: Optional[LoRAConfig] = None,
        kv_cache_dtype: Optional[str] = "auto",
        mscclpp_init_method: str = None,
        worker_type: WorkerType = WorkerType.MIXED,
        is_driver_worker: bool = False,
    ) -> None:
        self.model_config = model_config
        self.parallel_config = parallel_config
        self.scheduler_config = scheduler_config
        self.device_config = device_config
        self.local_rank = local_rank
        self.rank = rank
        self.distributed_init_method = distributed_init_method
        self.lora_config = lora_config
        self.mscclpp_init_method = mscclpp_init_method
        self.worker_type = worker_type
        self.is_driver_worker = is_driver_worker
        if self.is_driver_worker:
            assert self.rank == 0, "The driver worker must have rank 0."

        self.model_runner = ModelRunner(model_config,
                                        parallel_config,
                                        scheduler_config,
                                        device_config,
                                        lora_config=self.lora_config,
                                        kv_cache_dtype=kv_cache_dtype,
                                        is_driver_worker=is_driver_worker)
        # Uninitialized cache engine. Will be initialized by
        # self.init_cache_engine().
        self.cache_config = None
        self.cache_engine = None
        self.cache_events = None
        self.gpu_cache = None

        self.kvcache_comm_manager = None

    def is_prompt_worker(self) -> bool:
        return self.worker_type == WorkerType.PROMPT

    def is_token_worker(self) -> bool:
        return self.worker_type == WorkerType.TOKEN

    def is_mixed_worker(self) -> bool:
        return self.worker_type == WorkerType.MIXED

    def init_model(self, cupy_port: Optional[int] = None) -> None:
        if self.device_config.device.type == "cuda":
            # torch.distributed.all_reduce does not free the input tensor until
            # the synchronization point. This causes the memory usage to grow
            # as the number of all_reduce calls increases. This env var disables
            # this behavior.
            # Related issue:
            # https://discuss.pytorch.org/t/cuda-allocation-lifetime-for-inputs-to-distributed-all-reduce/191573
            os.environ["TORCH_NCCL_AVOID_RECORD_STREAMS"] = "1"

            # This env var set by Ray causes exceptions with graph building.
            os.environ.pop("NCCL_ASYNC_ERROR_HANDLING", None)
            self.device = torch.device(f"cuda:{self.local_rank}")
            torch.cuda.set_device(self.device)

            _check_if_gpu_supports_dtype(self.model_config.dtype)
            torch.cuda.empty_cache()
            self.init_gpu_memory = torch.cuda.mem_get_info()[0]
        else:
            raise RuntimeError(
                f"Not support device type: {self.device_config.device}")
        # Initialize the distributed environment.
        init_distributed_environment(self.parallel_config, self.rank,
                                     cupy_port, self.distributed_init_method)
        self.init_kvcache_comm(self.mscclpp_init_method)
<<<<<<< HEAD
        if not self.parallel_config.disable_custom_all_reduce:
            init_custom_ar()
=======

>>>>>>> da86c0a0
        # Initialize the model.
        set_random_seed(self.model_config.seed)

    def load_model(self):
        self.model_runner.load_model()
        if self.parallel_config.sep_prompt_token:
            # Populate Sampler with dst_rank as driver worker's rank.
            self.model_runner.model.sampler.set_dst_rank(
                self.model_runner.driver_rank)

    def init_kvcache_comm(self,
                          mscclpp_init_method: Optional[str] = None) -> None:
        if mscclpp_init_method is not None:
            from vllm.worker.comm_utils import KVCacheCommManager
            self.kvcache_comm_manager = KVCacheCommManager(
                self.rank, self.parallel_config.world_size,
                self.parallel_config.num_prompt_workers, mscclpp_init_method)

            self.worker_type = (WorkerType.PROMPT if self.rank <
                                self.parallel_config.num_prompt_workers else
                                WorkerType.TOKEN)

            # Set the driver worker rank for prompt and token workers.
            self.model_runner.driver_rank = (
                self.rank // self.parallel_config.num_prompt_workers
            ) * self.parallel_config.num_prompt_workers
            if self.rank == self.model_runner.driver_rank:
                self.is_driver_worker = True
                self.model_runner.is_driver_worker = True

    def setup_kvcache_comm(self) -> None:
        # Setup the communication for the KV cache.
        if self.kvcache_comm_manager is not None:
            num_layers = self.model_config.get_num_layers(self.parallel_config)
            self.kvcache_comm_manager.setup_comm(num_layers, self.gpu_cache)

            # Populate the attention modules with the KV cache communicator.
            self.set_comm_for_attention_modules()

    def destroy_kvcache_comm(self) -> None:
        if self.kvcache_comm_manager is not None:
            self.kvcache_comm_manager.destroy_comm()
            self.unset_comm_for_attention_modules()

    def set_comm_for_attention_modules(self) -> None:
        attention_modules = list(
            filter(
                lambda module: "PagedAttention" in module.__class__.__name__,
                self.model_runner.model.modules()))
        for i, attention_module in enumerate(attention_modules):
            attention_module.set_kvcache_comm_manager(
                self.kvcache_comm_manager)
            attention_module.layer_id = i

    def unset_comm_for_attention_modules(self) -> None:
        attention_modules = list(
            filter(
                lambda module: "PagedAttention" in module.__class__.__name__,
                self.model_runner.model.modules()))
        for attention_module in attention_modules:
            del attention_module.kvcache_comm_manager

    @torch.inference_mode()
    def profile_num_available_blocks(
        self,
        block_size: int,
        gpu_memory_utilization: float,
        cpu_swap_space: int,
        cache_dtype: str,
    ) -> Tuple[int, int]:
        """Profiles the peak memory usage of the model and returns the maximum
        number of GPU and CPU cache blocks that can be allocated.

        Args:
            block_size: The size of the cache block.
            gpu_memory_utilization: The fraction of the total GPU memory to use.
            cpu_swap_space: The size of the CPU swap space in bytes.
        """
        # Profile the memory usage of the model and get the maximum number of
        # cache blocks that can be allocated with the remaining free memory.
        torch.cuda.empty_cache()

        # Execute a forward pass with dummy inputs to profile the memory usage
        # of the model.
        self.model_runner.profile_run()

        # Calculate the number of blocks that can be allocated with the
        # profiled peak memory.
        torch.cuda.synchronize()
        free_gpu_memory, total_gpu_memory = torch.cuda.mem_get_info()
        # NOTE(woosuk): Here we assume that the other processes using the same
        # GPU did not change their memory usage during the profiling.
        peak_memory = self.init_gpu_memory - free_gpu_memory

        cache_block_size = self.get_cache_block_size_bytes(
            block_size, cache_dtype)
        num_gpu_blocks = int(
            (total_gpu_memory * gpu_memory_utilization - peak_memory) //
            cache_block_size)
        num_cpu_blocks = int(cpu_swap_space // cache_block_size)
        num_gpu_blocks = max(num_gpu_blocks, 0)
        num_cpu_blocks = max(num_cpu_blocks, 0)
        if self.model_runner.lora_manager:
            self.model_runner.remove_all_loras()
        gc.collect()
        torch.cuda.empty_cache()
        return num_gpu_blocks, num_cpu_blocks

    def init_cache_engine(self, cache_config: CacheConfig) -> None:
        self.cache_config = cache_config
        self.cache_engine = CacheEngine(self.cache_config, self.model_config,
                                        self.parallel_config)
        self.cache_events = self.cache_engine.events
        self.gpu_cache = self.cache_engine.gpu_cache
        self.model_runner.set_block_size(self.cache_engine.block_size)

    def warm_up_model(self) -> None:
        if not self.model_config.enforce_eager:
            self.model_runner.capture_model(self.gpu_cache)
        # Reset the seed to ensure that the random state is not affected by
        # the model initialization and profiling.
        set_random_seed(self.model_config.seed)

    def cache_swap(
        self,
        blocks_to_swap_in: Dict[int, int],
        blocks_to_swap_out: Dict[int, int],
        blocks_to_copy: Dict[int, List[int]],
    ) -> None:
        # Issue cache operations.
        issued_cache_op = False
        if blocks_to_swap_in:
            self.cache_engine.swap_in(blocks_to_swap_in)
            issued_cache_op = True
        if blocks_to_swap_out:
            self.cache_engine.swap_out(blocks_to_swap_out)
            issued_cache_op = True
        if blocks_to_copy:
            self.cache_engine.copy(blocks_to_copy)
            issued_cache_op = True

        cache_events = self.cache_events if issued_cache_op else None

        # Wait for cache operations to finish.
        # TODO(woosuk): Profile swapping overhead and optimize if needed.
        if cache_events is not None:
            for event in cache_events:
                event.wait()

    @torch.inference_mode()
    def execute_model(
        self,
        seq_group_metadata_list: Optional[List[SequenceGroupMetadata]] = None,
        blocks_to_swap_in: Optional[Dict[int, int]] = None,
        blocks_to_swap_out: Optional[Dict[int, int]] = None,
        blocks_to_copy: Optional[Dict[int, List[int]]] = None,
        blocks_to_nw: Optional[Dict[int, List[int]]] = None,
    ) -> Optional[SamplerOutput]:
        is_prompt = False
        if self.is_driver_worker:
            assert seq_group_metadata_list is not None
            is_prompt = seq_group_metadata_list[0].is_prompt
        if self.is_driver_worker and self.should_execute(is_prompt):
            num_seq_groups = len(seq_group_metadata_list)
            assert blocks_to_swap_in is not None
            assert blocks_to_swap_out is not None
            assert blocks_to_copy is not None
            assert blocks_to_nw is not None
            data = {
                "num_seq_groups": num_seq_groups,
                "blocks_to_swap_in": blocks_to_swap_in,
                "blocks_to_swap_out": blocks_to_swap_out,
                "blocks_to_copy": blocks_to_copy,
                "blocks_to_nw": blocks_to_nw,
                "is_prompt": is_prompt,
            }
            broadcast_tensor_dict(data,
                                  src=self.model_runner.driver_rank,
                                  group=get_stage_parallel_group())
        else:
            data = broadcast_tensor_dict(src=self.model_runner.driver_rank,
                                         group=get_stage_parallel_group())
            num_seq_groups = data["num_seq_groups"]
            blocks_to_swap_in = data["blocks_to_swap_in"]
            blocks_to_swap_out = data["blocks_to_swap_out"]
            blocks_to_copy = data["blocks_to_copy"]
            blocks_to_nw = data["blocks_to_nw"]
            is_prompt = data["is_prompt"]

        self.cache_swap(blocks_to_swap_in, blocks_to_swap_out, blocks_to_copy)

        # If there is no input, we don't need to execute the model.
        if num_seq_groups == 0:
            return {}

        if len(blocks_to_nw) and self.is_token_worker() and not is_prompt:
            for sem_id in blocks_to_nw:
                self.kvcache_comm_manager.wait(sem_id)

        output = self.model_runner.execute_model(seq_group_metadata_list,
                                                 self.gpu_cache, blocks_to_nw)

        if len(blocks_to_nw) and self.is_prompt_worker() and is_prompt:
            for sem_id in blocks_to_nw:
                self.kvcache_comm_manager.signal_and_flush(sem_id)
        return output

    def add_lora(self, lora_request: LoRARequest) -> bool:
        return self.model_runner.add_lora(lora_request)

    def remove_lora(self, lora_id: int) -> bool:
        return self.model_runner.remove_lora(lora_id)

    def list_loras(self) -> Set[int]:
        return self.model_runner.list_loras()

    def should_execute(self, is_prompt: bool) -> bool:
        return self.is_mixed_worker() or (
            self.is_prompt_worker() and is_prompt) or (self.is_token_worker()
                                                       and not is_prompt)

    def set_gpucache(self):
        from vllm.worker.comm_utils import HEAD_TYPES
        num_layers = self.model_config.get_num_layers(self.parallel_config)
        for layer_id in range(num_layers):
            for head_type in HEAD_TYPES:
                self.gpu_cache[layer_id][head_type][:] = self.rank * (
                    num_layers *
                    len(HEAD_TYPES)) + layer_id * len(HEAD_TYPES) + head_type
        torch.cuda.synchronize()

    def send_recv_kvcache_all(self):
        if self.kvcache_comm_manager is not None:
            num_gpu_blocks = self.cache_config.num_gpu_blocks
            num_layers = self.model_config.get_num_layers(self.parallel_config)
            if self.rank < self.parallel_config.num_prompt_workers:
                for layer_id in range(num_layers):
                    self.kvcache_comm_manager.put(0, layer_id, 0,
                                                  num_gpu_blocks)
                self.kvcache_comm_manager.signal_and_flush(0)
            else:
                self.kvcache_comm_manager.wait(0)
            torch.cuda.synchronize()

    def check_gpucache(self):
        if self.kvcache_comm_manager is not None:
            from vllm.worker.comm_utils import HEAD_TYPES
            num_prompt_workers = self.parallel_config.num_prompt_workers
            num_layers = self.model_config.get_num_layers(self.parallel_config)
            expected_worker_id = self.rank if self.rank < num_prompt_workers else self.rank - num_prompt_workers
            for layer_id in range(num_layers):
                for head_type in HEAD_TYPES:
                    expected_scalar = expected_worker_id * (num_layers * len(
                        HEAD_TYPES)) + layer_id * len(HEAD_TYPES) + head_type
                    expected_tensor = torch.ones_like(
                        self.gpu_cache[layer_id][head_type]) * expected_scalar
                    assert torch.allclose(self.gpu_cache[layer_id][head_type],
                                          expected_tensor)

    @property
    def max_model_len(self) -> int:
        return self.model_config.max_model_len

    @property
    def vocab_size(self) -> int:
        return self.model_runner.vocab_size

    def get_cache_block_size_bytes(self, block_size: int,
                                   cache_dtype: str) -> int:
        """Get the size of the KV cache block size in bytes.
        """
        return CacheEngine.get_cache_block_size(block_size, cache_dtype,
                                                self.model_config,
                                                self.parallel_config)


def init_distributed_environment(
    parallel_config: ParallelConfig,
    rank: int,
    cupy_port: Optional[int],
    distributed_init_method: Optional[str] = None,
) -> None:
    """Initialize the distributed environment."""
    if torch.distributed.is_initialized():
        torch_world_size = torch.distributed.get_world_size()
        if torch_world_size != parallel_config.world_size:
            raise RuntimeError(
                "torch.distributed is already initialized but the torch world "
                "size does not match parallel_config.world_size "
                f"({torch_world_size} vs. {parallel_config.world_size}).")
    elif not distributed_init_method:
        raise ValueError(
            "distributed_init_method must be set if torch.distributed "
            "is not already initialized")
    else:
        torch.distributed.init_process_group(
            backend="nccl",
            world_size=parallel_config.world_size,
            rank=rank,
            init_method=distributed_init_method,
        )

    if cupy_utils.is_initialized():
        cupy_world_size = cupy_utils.get_world_size()
        if cupy_world_size != parallel_config.world_size:
            raise RuntimeError(
                "cupy.distributed is already initialized but the cupy world "
                "size does not match parallel_config.world_size "
                f"({cupy_world_size} vs. {parallel_config.world_size}).")
    elif (parallel_config.world_size > 1 and cupy_port is not None):
        # NOTE(woosuk): We don't initialize CuPy process group when world size
        # is 1.
        # TODO(woosuk): Support multi-node connection.
        cupy_utils.init_process_group(
            world_size=parallel_config.world_size,
            rank=rank,
            host="localhost",
            port=cupy_port,
        )

    # A small all_reduce for warmup.
    torch.distributed.all_reduce(torch.zeros(1).cuda())
    if cupy_utils.is_initialized():
        cupy_utils.all_reduce(torch.zeros(1).cuda())
    ensure_model_parallel_initialized(parallel_config.tensor_parallel_size,
                                      parallel_config.pipeline_parallel_size, 
                                      parallel_config.sep_prompt_token)

    # Initialize a custom fast all-reduce implementation.
    if not parallel_config.disable_custom_all_reduce:
        init_custom_ar()

<<<<<<< HEAD
=======
    # Initialize a custom fast all-reduce implementation.
    if not parallel_config.disable_custom_all_reduce:
        init_custom_ar()

>>>>>>> da86c0a0

def _check_if_gpu_supports_dtype(torch_dtype: torch.dtype):
    # Check if the GPU supports the dtype.
    if torch_dtype == torch.bfloat16:
        compute_capability = torch.cuda.get_device_capability()
        if compute_capability[0] < 8:
            gpu_name = torch.cuda.get_device_name()
            raise ValueError(
                "Bfloat16 is only supported on GPUs with compute capability "
                f"of at least 8.0. Your {gpu_name} GPU has compute capability "
                f"{compute_capability[0]}.{compute_capability[1]}. "
                "You can use float16 instead by explicitly setting the"
                "`dtype` flag in CLI, for example: --dtype=half.")<|MERGE_RESOLUTION|>--- conflicted
+++ resolved
@@ -9,6 +9,7 @@
 from vllm.config import (CacheConfig, DeviceConfig, ModelConfig,
                          ParallelConfig, SchedulerConfig, LoRAConfig)
 from vllm.model_executor import set_random_seed
+from vllm.model_executor.parallel_utils import cupy_utils
 from vllm.model_executor.parallel_utils import cupy_utils
 from vllm.model_executor.parallel_utils.communication_op import (
     broadcast_tensor_dict)
@@ -85,6 +86,7 @@
         return self.worker_type == WorkerType.MIXED
 
     def init_model(self, cupy_port: Optional[int] = None) -> None:
+    def init_model(self, cupy_port: Optional[int] = None) -> None:
         if self.device_config.device.type == "cuda":
             # torch.distributed.all_reduce does not free the input tensor until
             # the synchronization point. This causes the memory usage to grow
@@ -102,19 +104,18 @@
             _check_if_gpu_supports_dtype(self.model_config.dtype)
             torch.cuda.empty_cache()
             self.init_gpu_memory = torch.cuda.mem_get_info()[0]
+            torch.cuda.empty_cache()
+            self.init_gpu_memory = torch.cuda.mem_get_info()[0]
         else:
             raise RuntimeError(
                 f"Not support device type: {self.device_config.device}")
         # Initialize the distributed environment.
         init_distributed_environment(self.parallel_config, self.rank,
                                      cupy_port, self.distributed_init_method)
+                                     cupy_port, self.distributed_init_method)
         self.init_kvcache_comm(self.mscclpp_init_method)
-<<<<<<< HEAD
         if not self.parallel_config.disable_custom_all_reduce:
             init_custom_ar()
-=======
-
->>>>>>> da86c0a0
         # Initialize the model.
         set_random_seed(self.model_config.seed)
 
@@ -395,6 +396,7 @@
     parallel_config: ParallelConfig,
     rank: int,
     cupy_port: Optional[int],
+    cupy_port: Optional[int],
     distributed_init_method: Optional[str] = None,
 ) -> None:
     """Initialize the distributed environment."""
@@ -435,8 +437,28 @@
             port=cupy_port,
         )
 
+    if cupy_utils.is_initialized():
+        cupy_world_size = cupy_utils.get_world_size()
+        if cupy_world_size != parallel_config.world_size:
+            raise RuntimeError(
+                "cupy.distributed is already initialized but the cupy world "
+                "size does not match parallel_config.world_size "
+                f"({cupy_world_size} vs. {parallel_config.world_size}).")
+    elif (parallel_config.world_size > 1 and cupy_port is not None):
+        # NOTE(woosuk): We don't initialize CuPy process group when world size
+        # is 1.
+        # TODO(woosuk): Support multi-node connection.
+        cupy_utils.init_process_group(
+            world_size=parallel_config.world_size,
+            rank=rank,
+            host="localhost",
+            port=cupy_port,
+        )
+
     # A small all_reduce for warmup.
     torch.distributed.all_reduce(torch.zeros(1).cuda())
+    if cupy_utils.is_initialized():
+        cupy_utils.all_reduce(torch.zeros(1).cuda())
     if cupy_utils.is_initialized():
         cupy_utils.all_reduce(torch.zeros(1).cuda())
     ensure_model_parallel_initialized(parallel_config.tensor_parallel_size,
@@ -447,13 +469,6 @@
     if not parallel_config.disable_custom_all_reduce:
         init_custom_ar()
 
-<<<<<<< HEAD
-=======
-    # Initialize a custom fast all-reduce implementation.
-    if not parallel_config.disable_custom_all_reduce:
-        init_custom_ar()
-
->>>>>>> da86c0a0
 
 def _check_if_gpu_supports_dtype(torch_dtype: torch.dtype):
     # Check if the GPU supports the dtype.
