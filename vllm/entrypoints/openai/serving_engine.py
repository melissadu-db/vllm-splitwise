--- conflicted
+++ resolved
@@ -1,7 +1,6 @@
-<<<<<<< HEAD
 import asyncio
-=======
->>>>>>> 6a50f4ca
+import json
+from dataclasses import dataclass
 import json
 from dataclasses import dataclass
 from http import HTTPStatus
@@ -17,70 +16,26 @@
                                               EmbeddingRequest, ErrorResponse,
                                               LogProbs, ModelCard, ModelList,
                                               ModelPermission)
-<<<<<<< HEAD
-from vllm.lora.request import LoRARequest
-from vllm.sequence import Logprob
-=======
 from vllm.logger import init_logger
 from vllm.lora.request import LoRARequest
 from vllm.sequence import Logprob
 from vllm.transformers_utils.tokenizer import get_tokenizer
->>>>>>> 6a50f4ca
 
 logger = init_logger(__name__)
 
 
 @dataclass
-<<<<<<< HEAD
-class LoRA:
-    name: str
-    local_path: str
-
-
-class OpenAIServing:
-
-    def __init__(self,
-                 engine: AsyncLLMEngine,
-                 served_model: str,
-                 lora_modules=Optional[List[LoRA]]):
-        self.engine = engine
-        self.served_model = served_model
-        if lora_modules is None:
-            self.lora_requests = []
-        else:
-            self.lora_requests = [
-                LoRARequest(
-                    lora_name=lora.name,
-                    lora_int_id=i,
-                    lora_local_path=lora.local_path,
-                ) for i, lora in enumerate(lora_modules, start=1)
-            ]
-
-        self.max_model_len = 0
-        self.tokenizer = None
-=======
 class LoRAModulePath:
     name: str
     local_path: str
 
->>>>>>> 6a50f4ca
 
 class OpenAIServing:
 
-<<<<<<< HEAD
-        if event_loop is not None and event_loop.is_running():
-            # If the current is instanced by Ray Serve,
-            # there is already a running event loop
-            event_loop.create_task(self._post_init())
-        else:
-            # When using single vLLM without engine_use_ray
-            asyncio.run(self._post_init())
-=======
     def __init__(self, engine: AsyncLLMEngine, model_config: ModelConfig,
                  served_model_names: List[str],
                  lora_modules: Optional[List[LoRAModulePath]]):
         super().__init__()
->>>>>>> 6a50f4ca
 
         self.engine = engine
         self.max_model_len = model_config.max_model_len
@@ -120,26 +75,13 @@
                       permission=[ModelPermission()])
             for lora in self.lora_requests
         ]
-<<<<<<< HEAD
-        lora_cards = [
-            ModelCard(id=lora.lora_name,
-                      root=self.served_model,
-                      permission=[ModelPermission()])
-            for lora in self.lora_requests
-        ]
-=======
->>>>>>> 6a50f4ca
         model_cards.extend(lora_cards)
         return ModelList(data=model_cards)
 
     def _create_logprobs(
         self,
         token_ids: List[int],
-<<<<<<< HEAD
-        top_logprobs: Optional[List[Optional[Dict[int, Logprob]]]] = None,
-=======
         top_logprobs: List[Optional[Dict[int, Logprob]]],
->>>>>>> 6a50f4ca
         num_output_top_logprobs: Optional[int] = None,
         initial_text_offset: int = 0,
     ) -> LogProbs:
@@ -151,15 +93,6 @@
 
         for i, token_id in enumerate(token_ids):
             step_top_logprobs = top_logprobs[i]
-<<<<<<< HEAD
-            if step_top_logprobs is not None:
-                token_logprob = step_top_logprobs[token_id].logprob
-            else:
-                token_logprob = None
-            token = step_top_logprobs[token_id].decoded_token
-            logprobs.tokens.append(token)
-            logprobs.token_logprobs.append(token_logprob)
-=======
             if step_top_logprobs is None:
                 token = self.tokenizer.decode(token_id)
                 logprobs.tokens.append(token)
@@ -181,22 +114,12 @@
                         for i, p in step_top_logprobs.items()
                     } if step_top_logprobs else None)
 
->>>>>>> 6a50f4ca
             if len(logprobs.text_offset) == 0:
                 logprobs.text_offset.append(initial_text_offset)
             else:
                 logprobs.text_offset.append(logprobs.text_offset[-1] +
                                             last_token_len)
             last_token_len = len(token)
-<<<<<<< HEAD
-
-            if num_output_top_logprobs:
-                logprobs.top_logprobs.append({
-                    p.decoded_token: p.logprob
-                    for i, p in step_top_logprobs.items()
-                } if step_top_logprobs else None)
-=======
->>>>>>> 6a50f4ca
         return logprobs
 
     def create_error_response(
@@ -221,13 +144,6 @@
         })
         return json_str
 
-<<<<<<< HEAD
-    async def _check_model(self, request) -> Optional[ErrorResponse]:
-        if request.model == self.served_model:
-            return
-        if request.model in [lora.lora_name for lora in self.lora_requests]:
-            return
-=======
     async def _check_model(
         self, request: Union[CompletionRequest, ChatCompletionRequest]
     ) -> Optional[ErrorResponse]:
@@ -235,32 +151,21 @@
             return None
         if request.model in [lora.lora_name for lora in self.lora_requests]:
             return None
->>>>>>> 6a50f4ca
         return self.create_error_response(
             message=f"The model `{request.model}` does not exist.",
             err_type="NotFoundError",
             status_code=HTTPStatus.NOT_FOUND)
 
-<<<<<<< HEAD
-    def _maybe_get_lora(self, request) -> Optional[LoRARequest]:
-        if request.model == self.served_model:
-            return
-=======
     def _maybe_get_lora(
         self, request: Union[CompletionRequest, ChatCompletionRequest]
     ) -> Optional[LoRARequest]:
         if request.model in self.served_model_names:
             return None
->>>>>>> 6a50f4ca
         for lora in self.lora_requests:
             if request.model == lora.lora_name:
                 return lora
         # if _check_model has been called earlier, this will be unreachable
-<<<<<<< HEAD
-        raise ValueError("The model `{request.model}` does not exist.")
-=======
         raise ValueError(f"The model `{request.model}` does not exist.")
->>>>>>> 6a50f4ca
 
     def _validate_prompt_and_tokenize(
             self,
