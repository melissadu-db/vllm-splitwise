--- conflicted
+++ resolved
@@ -6,10 +6,7 @@
 from http import HTTPStatus
 from typing import Optional, Set
 
-<<<<<<< HEAD
 from prometheus_client import make_asgi_app
-=======
->>>>>>> 6a50f4ca
 import fastapi
 import uvicorn
 from fastapi import Request
@@ -20,20 +17,9 @@
 from starlette.routing import Mount
 
 import vllm
-<<<<<<< HEAD
+import vllm.envs as envs
 from vllm.engine.arg_utils import AsyncEngineArgs, EngineArgs
 from vllm.engine.llm_engine import LLMEngine
-from vllm.engine.async_llm_engine import AsyncLLMEngine
-from vllm.entrypoints.openai.protocol import (CompletionRequest,
-                                              ChatCompletionRequest,
-                                              ErrorResponse)
-from vllm.logger import init_logger
-from vllm.entrypoints.openai.serving_chat import OpenAIServingChat
-from vllm.entrypoints.openai.serving_completion import OpenAIServingCompletion
-from vllm.entrypoints.openai.serving_engine import LoRA
-=======
-import vllm.envs as envs
-from vllm.engine.arg_utils import AsyncEngineArgs
 from vllm.engine.async_llm_engine import AsyncLLMEngine
 from vllm.entrypoints.openai.cli_args import make_arg_parser
 from vllm.entrypoints.openai.protocol import (ChatCompletionRequest,
@@ -45,7 +31,7 @@
 from vllm.entrypoints.openai.serving_embedding import OpenAIServingEmbedding
 from vllm.logger import init_logger
 from vllm.usage.usage_lib import UsageContext
->>>>>>> 6a50f4ca
+from vllm.entrypoints.openai.serving_engine import LoRA
 
 TIMEOUT_KEEP_ALIVE = 5  # seconds
 
@@ -88,7 +74,7 @@
 
 
 def parse_args():
-<<<<<<< HEAD
+    # parser = make_arg_parser()
     parser = argparse.ArgumentParser(
         description="vLLM OpenAI-Compatible RESTful API server.")
     parser.add_argument("--host", type=str, default=None, help="host name")
@@ -171,22 +157,14 @@
         "using app.add_middleware(). ")
 
     parser = AsyncEngineArgs.add_cli_args(parser)
-=======
-    parser = make_arg_parser()
->>>>>>> 6a50f4ca
     return parser.parse_args()
 
 
 # Add prometheus asgi middleware to route /metrics requests
-<<<<<<< HEAD
-metrics_app = make_asgi_app()
-app.mount("/metrics", metrics_app)
-=======
 route = Mount("/metrics", make_asgi_app())
 # Workaround for 307 Redirect for /metrics
 route.path_regex = re.compile('^/metrics(?P<path>.*)$')
 app.routes.append(route)
->>>>>>> 6a50f4ca
 
 
 @app.exception_handler(RequestValidationError)
@@ -291,29 +269,21 @@
             raise ValueError(f"Invalid middleware {middleware}. "
                              f"Must be a function or a class.")
 
-<<<<<<< HEAD
     logger.info(f"vLLM API server version {vllm.__version__}")
     logger.info(f"args: {args}")
-=======
-    logger.info("vLLM API server version %s", vllm.__version__)
-    logger.info("args: %s", args)
->>>>>>> 6a50f4ca
 
     if args.served_model_name is not None:
         served_model_names = args.served_model_name
     else:
         served_model_names = [args.model]
 
-<<<<<<< HEAD
+    engine_args = AsyncEngineArgs.from_cli_args(args)
     # engine_args = AsyncEngineArgs.from_cli_args(args)
     engine_args = EngineArgs.from_cli_args(args)
     # engine = AsyncLLMEngine.from_engine_args(engine_args)
     engine = LLMEngine.from_engine_args(engine_args)
-    openai_serving_chat = OpenAIServingChat(engine, served_model,
-=======
-    engine_args = AsyncEngineArgs.from_cli_args(args)
-    engine = AsyncLLMEngine.from_engine_args(
-        engine_args, usage_context=UsageContext.OPENAI_API_SERVER)
+    # engine = AsyncLLMEngine.from_engine_args(
+    #     engine_args, usage_context=UsageContext.OPENAI_API_SERVER)
 
     event_loop: Optional[asyncio.AbstractEventLoop]
     try:
@@ -331,19 +301,13 @@
 
     openai_serving_chat = OpenAIServingChat(engine, model_config,
                                             served_model_names,
->>>>>>> 6a50f4ca
                                             args.response_role,
                                             args.lora_modules,
                                             args.chat_template)
     openai_serving_completion = OpenAIServingCompletion(
-<<<<<<< HEAD
-        engine, served_model, args.lora_modules)
-
-=======
         engine, model_config, served_model_names, args.lora_modules)
     openai_serving_embedding = OpenAIServingEmbedding(engine, model_config,
                                                       served_model_names)
->>>>>>> 6a50f4ca
     app.root_path = args.root_path
     uvicorn.run(app,
                 host=args.host,
