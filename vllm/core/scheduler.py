<<<<<<< HEAD
from collections import defaultdict, deque
=======
>>>>>>> 6a50f4ca
import enum
import os
import random
import time
from collections import deque
from dataclasses import dataclass, field
from typing import Deque, Dict, Iterable, List, Optional, Set, Tuple, Union

from vllm.config import CacheConfig, LoRAConfig, SchedulerConfig
from vllm.core.interfaces import AllocStatus, BlockSpaceManager
from vllm.core.policy import Policy, PolicyFactory
from vllm.logger import init_logger
from vllm.lora.request import LoRARequest
from vllm.sequence import (Sequence, SequenceData, SequenceGroup,
                           SequenceGroupMetadata, SequenceStatus)
<<<<<<< HEAD
from vllm.prefix import PrefixPool
from vllm.utils import SeqToSlotMapper, coalesce_blocks_by_id
=======
>>>>>>> 6a50f4ca

logger = init_logger(__name__)

# Test-only. If configured, decode is preempted with
# ARTIFICIAL_PREEMPTION_PROB% probability.
ENABLE_ARTIFICIAL_PREEMPT = bool(
    os.getenv("VLLM_TEST_ENABLE_ARTIFICIAL_PREEMPT", False))  # noqa
ARTIFICIAL_PREEMPTION_PROB = 0.5
ARTIFICIAL_PREEMPTION_MAX_CNT = 500


class PreemptionMode(enum.Enum):
    """Preemption modes.

    1. Swapping: Swap out the blocks of the preempted sequences to CPU memory
    and swap them back in when the sequences are resumed.
    2. Recomputation: Discard the blocks of the preempted sequences and
    recompute them when the sequences are resumed, treating the sequences as
    new prompts.
    """
    SWAP = enum.auto()
    RECOMPUTE = enum.auto()


@dataclass
class SchedulingBudget:
    """The available slots for scheduling.

    TODO(sang): Right now, the budget is request_id-aware meaning it can ignore
    budget update from the same request_id. It is because in normal scheduling
    path, we update RUNNING num_seqs ahead of time, meaning it could be
    updated more than once when scheduling RUNNING requests. Since this won't
    happen if we only have chunked prefill scheduling, we can remove this
    feature from the API when chunked prefill is enabled by default.
    """
    token_budget: int
    max_num_seqs: int
    _requeset_ids_num_batched_tokens: Set[str] = field(default_factory=set)
    _requeset_ids_num_curr_seqs: Set[str] = field(default_factory=set)
    _num_batched_tokens: int = 0
    _num_curr_seqs: int = 0

    def can_schedule(self, *, num_new_tokens: int, num_new_seqs: int):
        assert num_new_tokens != 0
        assert num_new_seqs != 0
        return (self.num_batched_tokens + num_new_tokens <= self.token_budget
                and self.num_curr_seqs + num_new_seqs <= self.max_num_seqs)

    def remaining_token_budget(self):
        return self.token_budget - self.num_batched_tokens

    def add_num_batched_tokens(self, req_id: str, num_batched_tokens: int):
        if req_id in self._requeset_ids_num_batched_tokens:
            return

        self._requeset_ids_num_batched_tokens.add(req_id)
        self._num_batched_tokens += num_batched_tokens

    def subtract_num_batched_tokens(self, req_id: str,
                                    num_batched_tokens: int):
        if req_id in self._requeset_ids_num_batched_tokens:
            self._requeset_ids_num_batched_tokens.remove(req_id)
            self._num_batched_tokens -= num_batched_tokens

    def add_num_seqs(self, req_id: str, num_curr_seqs: int):
        if req_id in self._requeset_ids_num_curr_seqs:
            return

        self._requeset_ids_num_curr_seqs.add(req_id)
        self._num_curr_seqs += num_curr_seqs

    def subtract_num_seqs(self, req_id: str, num_curr_seqs: int):
        if req_id in self._requeset_ids_num_curr_seqs:
            self._requeset_ids_num_curr_seqs.remove(req_id)
            self._num_curr_seqs -= num_curr_seqs

    @property
    def num_batched_tokens(self):
        return self._num_batched_tokens

    @property
    def num_curr_seqs(self):
        return self._num_curr_seqs


@dataclass
class ScheduledSequenceGroup:
    # A sequence group that's scheduled.
    seq_group: SequenceGroup
    # The total chunk size (number of tokens) to process for next iteration.
    # 1 for decoding. Same as prompt tokens for prefill, but if prefill is
    # chunked, it can be smaller than that.
    token_chunk_size: int


@dataclass
class SchedulerOutputs:
    """The scheduling decision made from a scheduler."""
    # Scheduled sequence groups.
    scheduled_seq_groups: Iterable[ScheduledSequenceGroup]
    # Number of prefill groups scheduled.
    num_prefill_groups: int
    # Total number of batched tokens.
    num_batched_tokens: int
    # Blocks to swap in. List of CPU -> GPU block number.
    blocks_to_swap_in: List[Tuple[int, int]]
    # Blocks to swap out. List of GPU -> CPU block number.
    blocks_to_swap_out: List[Tuple[int, int]]
    # Blocks to copy. Source to dest block.
    blocks_to_copy: List[Tuple[int, int]]
    # Sequence groups that are going to be ignored.
    ignored_seq_groups: List[SequenceGroup]
    # The number of slots for lookahead decoding.
    num_lookahead_slots: int
    # The number of requests in the running queue
    running_queue_size: int
    preempted: int

<<<<<<< HEAD
    def __init__(
        self,
        scheduled_seq_groups: Iterable[SequenceGroup],
        prompt_run: bool,
        num_batched_tokens: int,
        blocks_to_swap_in: Dict[int, int],
        blocks_to_swap_out: Dict[int, int],
        blocks_to_copy: Dict[int, List[int]],
        blocks_to_nw: Dict[int, List[int]],
        ignored_seq_groups: List[SequenceGroup],
    ) -> None:
        self.scheduled_seq_groups = scheduled_seq_groups
        self.prompt_run = prompt_run
        self.num_batched_tokens = num_batched_tokens
        self.blocks_to_swap_in = blocks_to_swap_in
        self.blocks_to_swap_out = blocks_to_swap_out
        self.blocks_to_copy = blocks_to_copy
        self.blocks_to_nw = blocks_to_nw
=======
    def __post_init__(self):
>>>>>>> 6a50f4ca
        # Swap in and swap out should never happen at the same time.
        assert not (self.blocks_to_swap_in and self.blocks_to_swap_out)

        self.num_loras: int = len(self.lora_requests)
        if self.num_loras > 0:
            self._sort_by_lora_ids()

    def is_empty(self) -> bool:
        # NOTE: We do not consider the ignored sequence groups.
        return (not self.scheduled_seq_groups and not self.blocks_to_swap_in
                and not self.blocks_to_swap_out and not self.blocks_to_copy
                and not self.blocks_to_nw)

    def _sort_by_lora_ids(self):
        self.scheduled_seq_groups = sorted(
            self.scheduled_seq_groups,
            key=lambda g: (g.seq_group.lora_int_id, g.seq_group.request_id))

    @property
    def lora_requests(self) -> Set[LoRARequest]:
        return {
            g.seq_group.lora_request
            for g in self.scheduled_seq_groups
            if g.seq_group.lora_request is not None
        }


@dataclass
class SchedulerRunningOutputs:
    """The requests that are scheduled from a running queue.

    Could contain prefill (prefill that's chunked) or decodes. If there's not
    enough memory, it can be preempted (for recompute) or swapped out.
    """
    # Selected sequences that are running and in a decoding phase.
    decode_seq_groups: List[SequenceGroup]
    # Selected sequences that are running and in a prefill phase.
    # I.e., it means the prefill has been chunked.
    prefill_seq_groups: List[SequenceGroup]
    # The preempted sequences.
    preempted: List[SequenceGroup]
    # Sequences that are swapped out.
    swapped_out: List[SequenceGroup]
    # The blocks to swap out.
    blocks_to_swap_out: List[Tuple[int, int]]
    # The blocks to copy.
    blocks_to_copy: List[Tuple[int, int]]
    # The number of slots for lookahead decoding.
    num_lookahead_slots: int

    @classmethod
    def create_empty(cls) -> "SchedulerRunningOutputs":
        return SchedulerRunningOutputs(
            decode_seq_groups=[],
            prefill_seq_groups=[],
            preempted=[],
            swapped_out=[],
            blocks_to_swap_out=[],
            blocks_to_copy=[],
            num_lookahead_slots=0,
        )


@dataclass
class SchedulerSwappedInOutputs:
    """The requests that are scheduled from a swap queue.

    Could contain prefill (prefill that's chunked) or decodes.
    """
    # Selected sequences that are going to be swapped in and is in a
    # decoding phase.
    decode_seq_groups: List[SequenceGroup]
    # Selected sequences that are going to be swapped in and in a prefill
    # phase. I.e., it means the prefill has been chunked.
    prefill_seq_groups: List[SequenceGroup]
    # The blocks to swap in.
    blocks_to_swap_in: List[Tuple[int, int]]
    # The blocks to copy.
    blocks_to_copy: List[Tuple[int, int]]
    # The number of slots for lookahead decoding.
    num_lookahead_slots: int
    # Infeasible sequence groups.
    infeasible_seq_groups: List[SequenceGroup]

    @classmethod
    def create_empty(cls) -> "SchedulerSwappedInOutputs":
        return SchedulerSwappedInOutputs(
            decode_seq_groups=[],
            prefill_seq_groups=[],
            blocks_to_swap_in=[],
            blocks_to_copy=[],
            num_lookahead_slots=0,
            infeasible_seq_groups=[],
        )


@dataclass
class SchedulerPrefillOutputs:
    """The requests that are scheduled from a waiting queue.

    Could contain a fresh prefill requests or preempted requests that need
    to be recomputed from scratch.
    """
    # Selected sequences for prefill.
    seq_groups: List[SequenceGroup]
    # Ignored sequence groups.
    ignored_seq_groups: List[SequenceGroup]
    num_lookahead_slots: int

    @classmethod
    def create_empty(cls) -> "SchedulerPrefillOutputs":
        return SchedulerPrefillOutputs(
            seq_groups=[],
            ignored_seq_groups=[],
            num_lookahead_slots=0,
        )


class Scheduler:

    def __init__(
        self,
        scheduler_config: SchedulerConfig,
        cache_config: CacheConfig,
        lora_config: Optional[LoRAConfig],
        track_prompt_blocks: bool = False,
    ) -> None:
        self.scheduler_config = scheduler_config
        self.cache_config = cache_config
        # Note for LoRA scheduling: the current policy is extremely
        # simple and NOT fair. It can lead to starvation of some
        # LoRAs. This should be improved in the future.
        self.lora_config = lora_config
        self.track_prompt_blocks = track_prompt_blocks
        self.seq_to_slot_mapper: Optional[SeqToSlotMapper] = None
        if track_prompt_blocks:
            self.seq_to_slot_mapper = SeqToSlotMapper()

        version = "v1"
        if self.scheduler_config.use_v2_block_manager:
            version = "v2"
        if self.scheduler_config.embedding_mode:
            version = "embedding"

        BlockSpaceManagerImpl = BlockSpaceManager.get_block_space_manager_class(
            version)

        # Create the block space manager.
        self.block_manager = BlockSpaceManagerImpl(
            block_size=self.cache_config.block_size,
            num_gpu_blocks=self.cache_config.num_gpu_blocks,
            num_cpu_blocks=self.cache_config.num_cpu_blocks,
            sliding_window=self.cache_config.sliding_window,
            enable_caching=self.cache_config.enable_prefix_caching)

        # Sequence groups in the WAITING state.
        # Contain new prefill or preempted requests.
        self.waiting: Deque[SequenceGroup] = deque()
        # Sequence groups in the RUNNING state.
        # Contain decode requests.
        self.running: Deque[SequenceGroup] = deque()
        # Sequence groups in the SWAPPED state.
        # Contain decode requests that are swapped out.
        self.swapped: Deque[SequenceGroup] = deque()

        # Time at previous scheduling step
        self.prev_time = 0.0
        # Did we schedule a prompt at previous step?
        self.prev_prompt = False
        # Latency of the last prompt step
        self.last_prompt_latency = 0.0

        # The following field is test-only. It is used to inject artificial
        # preemption.
        self.enable_artificial_preemption = ENABLE_ARTIFICIAL_PREEMPT
        self.artificial_preempt_cnt = (ARTIFICIAL_PREEMPTION_MAX_CNT
                                       if self.enable_artificial_preemption
                                       else 0)
        self.num_cumulative_preemption: int = 0

    @property
    def lora_enabled(self) -> bool:
        return bool(self.lora_config)

    @property
    def num_decoding_tokens_per_seq(self) -> int:
        """The number of new tokens."""
        return 1

    def add_seq_group(self, seq_group: SequenceGroup) -> None:
        # Add sequence groups to the waiting queue.
        self.waiting.append(seq_group)

    def abort_seq_group(self, request_id: Union[str, Iterable[str]]) -> None:
        """Aborts a sequence group with the given ID.

        Check if the sequence group with the given ID
            is present in any of the state queue.
        If present, remove the sequence group from the state queue.
            Also, if any of the sequences in the sequence group is not finished,
                free the sequence with status `FINISHED_ABORTED`.
        Otherwise, do nothing.

        Args:
            request_id: The ID(s) of the sequence group to abort.
        """
        if isinstance(request_id, str):
            request_id = (request_id, )
        request_ids = set(request_id)
        for state_queue in [self.waiting, self.running, self.swapped]:
            aborted_groups: List[SequenceGroup] = []
            for seq_group in state_queue:
                if not request_ids:
                    # Using 'break' here may add two extra iterations,
                    # but is acceptable to reduce complexity.
                    break
                if seq_group.request_id in request_ids:
                    # Appending aborted group into pending list.
                    aborted_groups.append(seq_group)
                    request_ids.remove(seq_group.request_id)
            for aborted_group in aborted_groups:
                # Remove the sequence group from the state queue.
                state_queue.remove(aborted_group)
                for seq in aborted_group.get_seqs():
                    if seq.is_finished():
                        continue
                    seq.status = SequenceStatus.FINISHED_ABORTED
                    self.free_seq(seq)

    def has_unfinished_seqs(self) -> bool:
        return len(self.waiting) != 0 or len(self.running) != 0 or len(
            self.swapped) != 0

    def get_num_unfinished_seq_groups(self) -> int:
        return len(self.waiting) + len(self.running) + len(self.swapped)

<<<<<<< HEAD
    def _schedule(self) -> SchedulerOutputs:
        # Blocks that need to be swaped, copied, or networked before model execution.
        blocks_to_swap_in: Dict[int, int] = {}
        blocks_to_swap_out: Dict[int, int] = {}
        blocks_to_copy: Dict[int, List[int]] = {}
        blocks_to_nw: Dict[int, List[int]] = defaultdict(list)

        # Fix the current time.
        now = time.monotonic()

        # Join waiting sequences if possible.
        if not self.swapped:
            ignored_seq_groups: List[SequenceGroup] = []
            scheduled: List[SequenceGroup] = []
            # The total number of sequences on the fly, including the
            # requests in the generation phase.
            num_curr_seqs = sum(seq_group.get_max_num_running_seqs()
                                for seq_group in self.running)
            curr_loras = set(
                seq_group.lora_int_id
                for seq_group in self.running) if self.lora_enabled else None
            seq_lens: List[int] = []

            # Optimization: We do not sort the waiting queue since the preempted
            # sequence groups are added to the front and the new sequence groups
            # are added to the back.
            leftover_waiting_sequences = deque()
            while self.waiting:
                seq_group = self.waiting[0]
                waiting_seqs = seq_group.get_seqs(
                    status=SequenceStatus.WAITING)
                assert len(waiting_seqs) == 1, (
                    "Waiting sequence group should have only one prompt "
                    "sequence.")
                num_prompt_tokens = waiting_seqs[0].get_len()
                if num_prompt_tokens > self.prompt_limit:
                    logger.warning(
                        f"Input prompt ({num_prompt_tokens} tokens) is too long"
                        f" and exceeds limit of {self.prompt_limit}")
                    for seq in waiting_seqs:
                        seq.status = SequenceStatus.FINISHED_IGNORED
                    ignored_seq_groups.append(seq_group)
                    self.waiting.popleft()
                    continue

                # If the sequence group cannot be allocated, stop.
                can_allocate = self.block_manager.can_allocate(seq_group)
                if can_allocate == AllocStatus.LATER:
                    break
                elif can_allocate == AllocStatus.NEVER:
                    logger.warning(
                        f"Input prompt ({num_prompt_tokens} tokens) is too long"
                        f" and exceeds the capacity of block_manager")
                    for seq in waiting_seqs:
                        seq.status = SequenceStatus.FINISHED_IGNORED
                    ignored_seq_groups.append(seq_group)
                    self.waiting.popleft()
                    continue

                lora_int_id = 0
                if self.lora_enabled:
                    lora_int_id = seq_group.lora_int_id
                    if lora_int_id > 0 and lora_int_id not in curr_loras and len(
                            curr_loras) >= self.lora_config.max_loras:
                        # We don't have a space for another LoRA, so
                        # we ignore this request for now.
                        leftover_waiting_sequences.appendleft(seq_group)
                        self.waiting.popleft()
                        continue
=======
    def _schedule_running(
        self,
        running_queue: deque,
        budget: SchedulingBudget,
        curr_loras: Optional[Set[int]],
        policy: Policy,
        enable_chunking: bool = False,
    ) -> Tuple[deque, SchedulerRunningOutputs]:
        """Schedule sequence groups that are running.
>>>>>>> 6a50f4ca

        Running queue should include decode and chunked prefill requests.

        Args:
            running_queue: The queue that contains running requests (i.e.,
                decodes). The given arguments are NOT in-place modified.
            budget: The scheduling budget. The argument is in-place updated
                when any decodes are preempted.
            curr_loras: Currently batched lora request ids. The argument is
                in-place updated when any decodes are preempted.
            policy: The sorting policy to sort running_queue.
            enable_chunking: If True, seq group can be chunked and only a
                chunked number of tokens are scheduled  if
                `budget.num_batched_tokens` has not enough capacity to schedule
                all tokens.
    
        Returns:
            A tuple of remaining running queue (should be always 0) after
            scheduling and SchedulerRunningOutputs.
        """
        # Blocks that need to be swapped or copied before model execution.
        blocks_to_swap_out: List[Tuple[int, int]] = []
        blocks_to_copy: List[Tuple[int, int]] = []

<<<<<<< HEAD
                num_paddings = num_batched_tokens - sum(new_seq_lens)
                if num_paddings > self.scheduler_config.max_paddings:
                    break
                seq_lens = new_seq_lens

                if lora_int_id > 0:
                    curr_loras.add(lora_int_id)
                self.waiting.popleft()
                self._allocate(seq_group)
                self.running.append(seq_group)
                num_curr_seqs += num_new_seqs
                scheduled.append(seq_group)
                if self.track_prompt_blocks:
                    for seq in seq_group.get_seqs():
                        # Populate blocks_to_nw for the sequences in prompt phase
                        # and first step of generation phase
                        if seq.get_output_len() <= 1:
                            block_ids = self.block_manager.get_block_table(seq)
                            slot_id = self.seq_to_slot_mapper.get_slot_id(
                                seq.seq_id)
                            blocks_to_nw[slot_id].extend(block_ids)

            self.waiting.extendleft(leftover_waiting_sequences)

            if scheduled or ignored_seq_groups:
                scheduler_outputs = SchedulerOutputs(
                    scheduled_seq_groups=scheduled,
                    prompt_run=True,
                    num_batched_tokens=len(seq_lens) *
                    max(seq_lens) if seq_lens else 0,
                    blocks_to_swap_in=blocks_to_swap_in,
                    blocks_to_swap_out=blocks_to_swap_out,
                    blocks_to_copy=blocks_to_copy,
                    blocks_to_nw=coalesce_blocks_by_id(blocks_to_nw),
                    ignored_seq_groups=ignored_seq_groups,
                )
                return scheduler_outputs
=======
        decode_seq_groups: List[ScheduledSequenceGroup] = []
        prefill_seq_groups: List[ScheduledSequenceGroup] = []
        preempted: List[SequenceGroup] = []
        swapped_out: List[SequenceGroup] = []
>>>>>>> 6a50f4ca

        # NOTE(woosuk): Preemption happens only when there is no available slot
        # to keep all the sequence groups in the RUNNING state.
        # In this case, the policy is responsible for deciding which sequence
        # groups to preempt.
        now = time.time()
        running_queue = policy.sort_by_priority(now, running_queue)
        while running_queue:
            seq_group = running_queue[0]
            num_running_tokens = self._get_num_new_tokens(
                seq_group, SequenceStatus.RUNNING, enable_chunking, budget)

            if num_running_tokens == 0:
                break

            running_queue.popleft()
            while not self._can_append_slots(seq_group):
                budget.subtract_num_batched_tokens(seq_group.request_id,
                                                   num_running_tokens)
                num_running_seqs = seq_group.get_max_num_running_seqs()
                budget.subtract_num_seqs(seq_group.request_id,
                                         num_running_seqs)
                if curr_loras is not None and seq_group.lora_int_id > 0:
                    curr_loras.remove(seq_group.lora_int_id)

                if running_queue:
                    # Preempt the lowest-priority sequence groups.
                    victim_seq_group = running_queue.pop()
                    preempted_mode = self._preempt(victim_seq_group,
                                                   blocks_to_swap_out)
                    if preempted_mode == PreemptionMode.RECOMPUTE:
                        preempted.append(victim_seq_group)
                    else:
                        swapped_out.append(victim_seq_group)
                else:
                    # No other sequence groups can be preempted.
                    # Preempt the current sequence group.
                    preempted_mode = self._preempt(seq_group,
                                                   blocks_to_swap_out)
                    if preempted_mode == PreemptionMode.RECOMPUTE:
                        preempted.append(seq_group)
                    else:
                        swapped_out.append(seq_group)
                    break
            else:
                self._append_slots(seq_group, blocks_to_copy)
                is_prefill = seq_group.is_prefill()
                if is_prefill:
                    prefill_seq_groups.append(
                        ScheduledSequenceGroup(
                            seq_group=seq_group,
                            token_chunk_size=num_running_tokens))
                else:
                    decode_seq_groups.append(
                        ScheduledSequenceGroup(seq_group=seq_group,
                                               token_chunk_size=1))
                budget.add_num_batched_tokens(seq_group.request_id,
                                              num_running_tokens)
                # OPTIMIZATION:  Note that get_max_num_running_seqs is
                # expensive. For the default scheduling chase where
                # enable_chunking is False, num_seqs are updated before running
                # this method, so we don't have to update it again here.
                if enable_chunking:
                    num_running_seqs = seq_group.get_max_num_running_seqs()
                    budget.add_num_seqs(seq_group.request_id, num_running_seqs)
                if curr_loras is not None and seq_group.lora_int_id > 0:
                    curr_loras.add(seq_group.lora_int_id)

        return running_queue, SchedulerRunningOutputs(
            decode_seq_groups=decode_seq_groups,
            prefill_seq_groups=prefill_seq_groups,
            preempted=preempted,
            swapped_out=swapped_out,
            blocks_to_swap_out=blocks_to_swap_out,
            blocks_to_copy=blocks_to_copy,
            num_lookahead_slots=self._get_num_lookahead_slots(
                is_prefill=False))

    def _schedule_swapped(
        self,
        swapped_queue: deque,
        budget: SchedulingBudget,
        curr_loras: Optional[Set[int]],
        policy: Policy,
        enable_chunking: bool = False,
    ) -> Tuple[deque, SchedulerSwappedInOutputs]:
        """Schedule sequence groups that are swapped out.

        It schedules swapped requests as long as it fits `budget` and
        curr_loras <= max_lora from the scheduling config. The input arguments
        `budget` and `curr_loras` are updated based on scheduled seq_groups.

        Args:
            swapped_queue: The queue that contains swapped out requests.
                The given arguments are NOT in-place modified.
            budget: The scheduling budget. The argument is in-place updated
                when any requests are swapped in.
            curr_loras: Currently batched lora request ids. The argument is
                in-place updated when any requests are swapped in.
            policy: The sorting policy to sort swapped_queue.
            enable_chunking: If True, seq group can be chunked and only a
                chunked number of tokens are scheduled  if
                `budget.num_batched_tokens` has not enough capacity to schedule
                all tokens.

        Returns:
            A tuple of remaining swapped_queue after scheduling and
            SchedulerSwappedInOutputs.
        """
        # Blocks that need to be swapped or copied before model execution.
        blocks_to_swap_in: List[Tuple[int, int]] = []
        blocks_to_copy: List[Tuple[int, int]] = []
        decode_seq_groups: List[ScheduledSequenceGroup] = []
        prefill_seq_groups: List[ScheduledSequenceGroup] = []
        now = time.time()
        swapped_queue = policy.sort_by_priority(now, swapped_queue)
        infeasible_seq_groups: List[SequenceGroup] = []

        leftover_swapped: Deque[SequenceGroup] = deque()
        while swapped_queue:
            seq_group = swapped_queue[0]

            # If the sequence group cannot be swapped in, stop.
            alloc_status = self.block_manager.can_swap_in(seq_group)
            if alloc_status == AllocStatus.LATER:
                break
            elif alloc_status == AllocStatus.NEVER:
                logger.warning(
                    "Failing the request %s because there's not enough kv "
                    "cache blocks to run the entire sequence.",
                    seq_group.request_id)
                for seq in seq_group.get_seqs():
                    seq.status = SequenceStatus.FINISHED_IGNORED
                infeasible_seq_groups.append(seq_group)
                swapped_queue.popleft()
                continue

            lora_int_id = 0
            if self.lora_enabled:
                lora_int_id = seq_group.lora_int_id
                assert curr_loras is not None
                assert self.lora_config is not None
                if (lora_int_id > 0 and (lora_int_id not in curr_loras)
                        and len(curr_loras) >= self.lora_config.max_loras):
                    # We don't have a space for another LoRA, so
                    # we ignore this request for now.
                    leftover_swapped.appendleft(seq_group)
                    swapped_queue.popleft()
                    continue

            # The total number of sequences in the RUNNING state should not
            # exceed the maximum number of sequences.
            num_new_seqs = seq_group.get_max_num_running_seqs()
            num_new_tokens = self._get_num_new_tokens(seq_group,
                                                      SequenceStatus.SWAPPED,
                                                      enable_chunking, budget)

            if (num_new_tokens == 0
                    or not budget.can_schedule(num_new_tokens=num_new_tokens,
                                               num_new_seqs=num_new_seqs)):
                break

            if lora_int_id > 0 and curr_loras is not None:
                curr_loras.add(lora_int_id)
            swapped_queue.popleft()
            self._swap_in(seq_group, blocks_to_swap_in)
            self._append_slots(seq_group, blocks_to_copy)
            is_prefill = seq_group.is_prefill()
            if is_prefill:
                prefill_seq_groups.append(
                    ScheduledSequenceGroup(seq_group,
                                           token_chunk_size=num_new_tokens))
            else:
                decode_seq_groups.append(
                    ScheduledSequenceGroup(seq_group, token_chunk_size=1))
            budget.add_num_batched_tokens(seq_group.request_id, num_new_tokens)
            budget.add_num_seqs(seq_group.request_id, num_new_seqs)

        swapped_queue.extendleft(leftover_swapped)

<<<<<<< HEAD
                if lora_int_id > 0:
                    curr_loras.add(lora_int_id)
                self.swapped.popleft()
                self._swap_in(seq_group, blocks_to_swap_in)
                self._append_slot(seq_group, blocks_to_copy)
                num_curr_seqs += num_new_seqs
                self.running.append(seq_group)

            self.swapped.extendleft(leftover_swapped)

        # Each sequence in the generation phase only takes one token slot.
        # Therefore, the number of batched tokens is equal to the number of
        # sequences in the RUNNING state.
        num_batched_tokens = sum(
            seq_group.num_seqs(status=SequenceStatus.RUNNING)
            for seq_group in self.running)

        if self.track_prompt_blocks:
            for seq_group in self.running:
                for seq in seq_group.get_seqs(status=SequenceStatus.RUNNING):
                    # Populate blocks_to_nw for the sequences in prompt phase
                    # and first step of generation phase
                    if seq.get_output_len() <= 1:
                        block_ids = self.block_manager.get_block_table(seq)
                        slot_id = self.seq_to_slot_mapper.get_slot_id(
                            seq.seq_id)
                        blocks_to_nw[slot_id].extend(block_ids)

        scheduler_outputs = SchedulerOutputs(
            scheduled_seq_groups=self.running,
            prompt_run=False,
            num_batched_tokens=num_batched_tokens,
=======
        return swapped_queue, SchedulerSwappedInOutputs(
            decode_seq_groups=decode_seq_groups,
            prefill_seq_groups=prefill_seq_groups,
>>>>>>> 6a50f4ca
            blocks_to_swap_in=blocks_to_swap_in,
            blocks_to_copy=blocks_to_copy,
<<<<<<< HEAD
            blocks_to_nw=coalesce_blocks_by_id(blocks_to_nw),
            ignored_seq_groups=[],
=======
            num_lookahead_slots=self._get_num_lookahead_slots(
                is_prefill=False),
            infeasible_seq_groups=infeasible_seq_groups,
        )

    def _get_prompt_limit(self, seq_group: SequenceGroup) -> int:
        if self.scheduler_config.chunked_prefill_enabled:
            prompt_limit = self.scheduler_config.max_model_len
        else:
            prompt_limit = min(self.scheduler_config.max_model_len,
                               self.scheduler_config.max_num_batched_tokens)

        # Model is fine tuned with long context. Return the fine tuned max_len.
        if (seq_group.lora_request
                and seq_group.lora_request.long_lora_max_len):
            assert prompt_limit <= seq_group.lora_request.long_lora_max_len
            return seq_group.lora_request.long_lora_max_len
        else:
            return prompt_limit

    def _schedule_prefills(
        self,
        waiting_queue: deque,
        budget: SchedulingBudget,
        curr_loras: Optional[Set[int]],
        enable_chunking: bool = False,
    ) -> Tuple[deque, SchedulerPrefillOutputs]:
        """Schedule sequence groups that are in prefill stage.

        Note that the current scheduler treats PREEMPTED_FOR_RECOMPUTE
        as a new prefill (that starts from beginning -> most recently generated
        tokens).

        It schedules waiting requests as long as it fits `budget` and
        curr_loras <= max_lora from the scheduling config. The input arguments
        `budget` and `curr_loras` are updated based on scheduled seq_groups.

        Args:
            waiting_queue: The queue that contains prefill requests.
                The given arguments are NOT in-place modified.
            budget: The scheduling budget. The argument is in-place updated
                when any requests are scheduled.
            curr_loras: Currently batched lora request ids. The argument is
                in-place updated when any requests are scheduled.
            enable_chunking: If True, seq group can be chunked and only a
                chunked number of tokens are scheduled  if
                `budget.num_batched_tokens` has not enough capacity to schedule
                all tokens.

        Returns:
            A tuple of remaining waiting_queue after scheduling and
            SchedulerSwappedInOutputs.
        """
        ignored_seq_groups: List[SequenceGroup] = []
        seq_groups: List[SequenceGroup] = []
        # We don't sort waiting queue because we assume it is sorted.
        # Copy the queue so that the input queue is not modified.
        waiting_queue = deque([s for s in waiting_queue])

        leftover_waiting_sequences: Deque[SequenceGroup] = deque()
        while self._passed_delay(time.time()) and waiting_queue:
            seq_group = waiting_queue[0]

            waiting_seqs = seq_group.get_seqs(status=SequenceStatus.WAITING)
            assert len(waiting_seqs) == 1, (
                "Waiting sequence group should have only one prompt "
                "sequence.")
            num_new_tokens = self._get_num_new_tokens(seq_group,
                                                      SequenceStatus.WAITING,
                                                      enable_chunking, budget)
            if not enable_chunking:
                num_prompt_tokens = waiting_seqs[0].get_len()
                assert num_new_tokens == num_prompt_tokens

            prompt_limit = self._get_prompt_limit(seq_group)
            if num_new_tokens > prompt_limit:
                logger.warning(
                    "Input prompt (%d tokens) is too long"
                    " and exceeds limit of %d", num_new_tokens, prompt_limit)
                for seq in waiting_seqs:
                    seq.status = SequenceStatus.FINISHED_IGNORED
                ignored_seq_groups.append(seq_group)
                waiting_queue.popleft()
                continue

            # If the sequence group cannot be allocated, stop.
            can_allocate = self.block_manager.can_allocate(seq_group)
            if can_allocate == AllocStatus.LATER:
                break
            elif can_allocate == AllocStatus.NEVER:
                logger.warning(
                    "Input prompt (%d tokens) is too long"
                    " and exceeds the capacity of block_manager",
                    num_new_tokens)
                for seq in waiting_seqs:
                    seq.status = SequenceStatus.FINISHED_IGNORED
                ignored_seq_groups.append(seq_group)
                waiting_queue.popleft()
                continue

            lora_int_id = 0
            if self.lora_enabled:
                lora_int_id = seq_group.lora_int_id
                assert curr_loras is not None
                assert self.lora_config is not None
                if (self.lora_enabled and lora_int_id > 0
                        and lora_int_id not in curr_loras
                        and len(curr_loras) >= self.lora_config.max_loras):
                    # We don't have a space for another LoRA, so
                    # we ignore this request for now.
                    leftover_waiting_sequences.appendleft(seq_group)
                    waiting_queue.popleft()
                    continue

            num_new_seqs = seq_group.get_max_num_running_seqs()
            if (num_new_tokens == 0
                    or not budget.can_schedule(num_new_tokens=num_new_tokens,
                                               num_new_seqs=num_new_seqs)):
                break

            # Can schedule this request.
            if curr_loras is not None and lora_int_id > 0:
                curr_loras.add(lora_int_id)
            waiting_queue.popleft()
            self._allocate_and_set_running(seq_group)
            seq_groups.append(
                ScheduledSequenceGroup(seq_group=seq_group,
                                       token_chunk_size=num_new_tokens))
            budget.add_num_batched_tokens(seq_group.request_id, num_new_tokens)
            budget.add_num_seqs(seq_group.request_id, num_new_seqs)

        # Queue requests that couldn't be scheduled.
        waiting_queue.extendleft(leftover_waiting_sequences)
        if len(seq_groups) > 0:
            self.prev_prompt = True

        return waiting_queue, SchedulerPrefillOutputs(
            seq_groups=seq_groups,
            ignored_seq_groups=ignored_seq_groups,
            num_lookahead_slots=self._get_num_lookahead_slots(is_prefill=True))

    def _schedule_default(self) -> SchedulerOutputs:
        """Schedule queued requests.
        
        The current policy is designed to optimize the throughput. First,
        it batches as many prefill requests as possible. And it schedules
        decodes. If there's a pressure on GPU memory, decode requests can
        be swapped or preempted.
        """
        # Include running requests to the budget.
        budget = SchedulingBudget(
            token_budget=self.scheduler_config.max_num_batched_tokens,
            max_num_seqs=self.scheduler_config.max_num_seqs,
        )
        # Make sure we include num running seqs before scheduling prefill,
        # so that we don't schedule beyond max_num_seqs for prefill.
        for seq_group in self.running:
            budget.add_num_seqs(seq_group.request_id,
                                seq_group.get_max_num_running_seqs())
        curr_loras = set(
            seq_group.lora_int_id for seq_group in self.running
            if seq_group.lora_int_id > 0) if self.lora_enabled else None

        remaining_waiting, prefills = (self.waiting,
                                       SchedulerPrefillOutputs.create_empty())
        remaining_running, running_scheduled = (
            self.running, SchedulerRunningOutputs.create_empty())
        remaining_swapped, swapped_in = (
            self.swapped, SchedulerSwappedInOutputs.create_empty())

        # If any requests are swapped, prioritized swapped requests.
        if not self.swapped:
            remaining_waiting, prefills = self._schedule_prefills(
                self.waiting, budget, curr_loras, enable_chunking=False)

        fcfs_policy = PolicyFactory.get_policy(policy_name="fcfs")
        # Don't schedule decodes if prefills are scheduled.
        # NOTE: If `_schedule_prefills` doesn't enable chunking, self.running
        # only contains decode requests, not chunked prefills.
        if len(prefills.seq_groups) == 0:
            remaining_running, running_scheduled = self._schedule_running(
                self.running,
                budget,
                curr_loras,
                fcfs_policy,
                enable_chunking=False)

            # If any sequence group is preempted, do not swap in any sequence
            # group. because it means there's no slot for new running requests.
            if len(running_scheduled.preempted) + len(
                    running_scheduled.swapped_out) == 0:
                remaining_swapped, swapped_in = self._schedule_swapped(
                    self.swapped, budget, curr_loras, fcfs_policy)

        assert (budget.num_batched_tokens <=
                self.scheduler_config.max_num_batched_tokens)
        assert budget.num_curr_seqs <= self.scheduler_config.max_num_seqs

        # Update waiting requests.
        self.waiting = remaining_waiting
        self.waiting.extendleft(running_scheduled.preempted)
        # Update new running requests.
        self.running = remaining_running
        self.running.extend([s.seq_group for s in prefills.seq_groups])
        self.running.extend(
            [s.seq_group for s in running_scheduled.decode_seq_groups])
        self.running.extend(
            [s.seq_group for s in swapped_in.decode_seq_groups])
        # Update swapped requests.
        self.swapped = remaining_swapped
        self.swapped.extend(running_scheduled.swapped_out)
        preempted = (len(running_scheduled.preempted) +
                     len(running_scheduled.swapped_out))

        # There should be no prefill from running queue because this policy
        # doesn't allow chunked prefills.
        assert len(running_scheduled.prefill_seq_groups) == 0
        assert len(swapped_in.prefill_seq_groups) == 0
        return SchedulerOutputs(
            scheduled_seq_groups=(prefills.seq_groups +
                                  running_scheduled.decode_seq_groups +
                                  swapped_in.decode_seq_groups),
            num_prefill_groups=len(prefills.seq_groups),
            num_batched_tokens=budget.num_batched_tokens,
            blocks_to_swap_in=swapped_in.blocks_to_swap_in,
            blocks_to_swap_out=running_scheduled.blocks_to_swap_out,
            blocks_to_copy=running_scheduled.blocks_to_copy +
            swapped_in.blocks_to_copy,
            ignored_seq_groups=prefills.ignored_seq_groups +
            swapped_in.infeasible_seq_groups,
            num_lookahead_slots=running_scheduled.num_lookahead_slots,
            running_queue_size=len(self.running),
            preempted=preempted,
        )

    def _schedule_chunked_prefill(self):
        """Schedule queued requests.
        
        Chunked prefill allows to chunk prefill requests, batch them together
        with decode requests. This policy 1. schedule as many decoding requests
        as possible. 2. schedule chunked prefill requests that are not
        finished. 3. schedule swapped request. 4. schedule new prefill
        requests.

        The policy can sustain the high GPU utilization because it can put
        prefill and decodes requests to the same batch, while it improves
        inter token latency because decodes requests don't need to blocked
        by prefill requests.
        """
        budget = SchedulingBudget(
            token_budget=self.scheduler_config.max_num_batched_tokens,
            max_num_seqs=self.scheduler_config.max_num_seqs,
        )
        curr_loras: Set[int] = set()

        remaining_waiting, prefills = (self.waiting,
                                       SchedulerPrefillOutputs.create_empty())
        remaining_running, running_scheduled = (
            self.running, SchedulerRunningOutputs.create_empty())
        remaining_swapped, swapped_in = (
            self.swapped, SchedulerSwappedInOutputs.create_empty())

        # Decoding should be always scheduled first by fcfs.
        fcfs_policy = PolicyFactory.get_policy(policy_name="fcfs")
        remaining_running, running_scheduled = self._schedule_running(
            self.running,
            budget,
            curr_loras,
            fcfs_policy,
            enable_chunking=True)

        # Schedule swapped out requests.
        # If preemption happens, it means we don't have space for swap-in.
        if len(running_scheduled.preempted) + len(
                running_scheduled.swapped_out) == 0:
            remaining_swapped, swapped_in = self._schedule_swapped(
                self.swapped, budget, curr_loras, fcfs_policy)

        # Schedule new prefills.
        remaining_waiting, prefills = self._schedule_prefills(
            self.waiting, budget, curr_loras, enable_chunking=True)

        assert (budget.num_batched_tokens <=
                self.scheduler_config.max_num_batched_tokens)
        assert budget.num_curr_seqs <= self.scheduler_config.max_num_seqs

        # Update waiting requests.
        self.waiting = remaining_waiting
        self.waiting.extendleft(running_scheduled.preempted)
        # Update new running requests.
        self.running = remaining_running
        self.running.extend([s.seq_group for s in prefills.seq_groups])
        self.running.extend(
            [s.seq_group for s in running_scheduled.decode_seq_groups])
        self.running.extend(
            [s.seq_group for s in running_scheduled.prefill_seq_groups])
        self.running.extend(
            [s.seq_group for s in swapped_in.decode_seq_groups])
        self.running.extend(
            [s.seq_group for s in swapped_in.prefill_seq_groups])
        # Update swapped requests.
        self.swapped = remaining_swapped
        self.swapped.extend(running_scheduled.swapped_out)
        return SchedulerOutputs(
            scheduled_seq_groups=(prefills.seq_groups +
                                  running_scheduled.prefill_seq_groups +
                                  swapped_in.prefill_seq_groups +
                                  running_scheduled.decode_seq_groups +
                                  swapped_in.decode_seq_groups),
            num_prefill_groups=(len(prefills.seq_groups) +
                                len(swapped_in.prefill_seq_groups) +
                                len(running_scheduled.prefill_seq_groups)),
            num_batched_tokens=budget.num_batched_tokens,
            blocks_to_swap_in=swapped_in.blocks_to_swap_in,
            blocks_to_swap_out=running_scheduled.blocks_to_swap_out,
            blocks_to_copy=running_scheduled.blocks_to_copy +
            swapped_in.blocks_to_copy,
            ignored_seq_groups=prefills.ignored_seq_groups,
            num_lookahead_slots=running_scheduled.num_lookahead_slots,
            running_queue_size=len(self.running),
            preempted=(len(running_scheduled.preempted) +
                       len(running_scheduled.swapped_out)),
        )

    def _schedule(self) -> SchedulerOutputs:
        """Schedule queued requests."""
        if self.scheduler_config.chunked_prefill_enabled:
            return self._schedule_chunked_prefill()
        else:
            return self._schedule_default()

    def _can_append_slots(self, seq_group: SequenceGroup) -> bool:
        """Determine whether or not we have enough space in the KV cache to
        continue generation of the sequence group.
        """
        # It is True only for testing case to trigger artificial preemption.
        if (self.enable_artificial_preemption
                and random.uniform(0, 1) < ARTIFICIAL_PREEMPTION_PROB
                and self.artificial_preempt_cnt > 0):
            self.artificial_preempt_cnt -= 1
            return False

        # Appending slots only occurs in decoding.
        is_prefill = False

        return self.block_manager.can_append_slots(
            seq_group=seq_group,
            num_lookahead_slots=self._get_num_lookahead_slots(is_prefill),
>>>>>>> 6a50f4ca
        )

    def schedule(self) -> Tuple[List[SequenceGroupMetadata], SchedulerOutputs]:
        # Schedule sequence groups.
        # This function call changes the internal states of the scheduler
        # such as self.running, self.swapped, and self.waiting.
        scheduler_outputs = self._schedule()
        now = time.time()

        # Create input data structures.
        seq_group_metadata_list: List[SequenceGroupMetadata] = []
        for i, scheduled_seq_group in enumerate(
                scheduler_outputs.scheduled_seq_groups):
            seq_group = scheduled_seq_group.seq_group
            token_chunk_size = scheduled_seq_group.token_chunk_size
            seq_group.maybe_set_first_scheduled_time(now)

            # seq_id -> SequenceData
            seq_data: Dict[int, SequenceData] = {}
            # seq_id -> physical block numbers
            block_tables: Dict[int, List[int]] = {}

            for seq in seq_group.get_seqs(status=SequenceStatus.RUNNING):
                seq_id = seq.seq_id
                seq_data[seq_id] = seq.data
                block_tables[seq_id] = self.block_manager.get_block_table(seq)
                self.block_manager.access_all_blocks_in_seq(seq, now)

            common_computed_block_nums = (
                self.block_manager.get_common_computed_block_ids(
                    seq_group.get_seqs(status=SequenceStatus.RUNNING)))

            do_sample = True
            if seq_group.is_prefill():
                seqs = seq_group.get_seqs()
                # Prefill has only 1 sequence.
                assert len(seqs) == 1
                # In the next iteration, all prompt tokens are not computed.
                # It means the prefill is chunked, and we don't need sampling.
                # NOTE: We use get_len instead of get_prompt_len because when
                # a sequence is preempted, prefill includes previous generated
                # output tokens.
                if (token_chunk_size + seqs[0].data.get_num_computed_tokens() <
                        seqs[0].data.get_len()):
                    do_sample = False

            # It assumes the scheduled_seq_groups is ordered by
            # prefill < decoding.
            is_prompt = seq_group.is_prefill()
            seq_group_metadata = SequenceGroupMetadata(
                request_id=seq_group.request_id,
                is_prompt=is_prompt,
                seq_data=seq_data,
                sampling_params=seq_group.sampling_params,
                block_tables=block_tables,
                do_sample=do_sample,
                pooling_params=seq_group.pooling_params,
                token_chunk_size=token_chunk_size,
                lora_request=seq_group.lora_request,
                computed_block_nums=common_computed_block_nums,
                state=seq_group.state,
                # `multi_modal_data` will only be present for the 1st comm
                # between engine and worker.
                # the subsequent comms can still use delta, but
                # `multi_modal_data` will be None.
                multi_modal_data=seq_group.multi_modal_data
                if scheduler_outputs.num_prefill_groups > 0 else None,
            )
            seq_group_metadata_list.append(seq_group_metadata)

        # Now that the batch has been created, we can assume all blocks in the
        # batch will have been computed before the next scheduling invocation.
        # This is because the engine assumes that a failure in model execution
        # will crash the vLLM instance / will not retry.
        for scheduled_seq_group in scheduler_outputs.scheduled_seq_groups:
            self.block_manager.mark_blocks_as_computed(
                scheduled_seq_group.seq_group)

        return seq_group_metadata_list, scheduler_outputs

    def fork_seq(self, parent_seq: Sequence, child_seq: Sequence) -> None:
        self.block_manager.fork(parent_seq, child_seq)

    def free_seq(self, seq: Sequence) -> None:
        """Free a sequence from a block table."""
        self.block_manager.free(seq)
        if self.seq_to_slot_mapper is not None:
            self.seq_to_slot_mapper.free_seq(seq.seq_id)

    def free_finished_seq_groups(self) -> None:
        self.running = deque(seq_group for seq_group in self.running
                             if not seq_group.is_finished())

    def _allocate_and_set_running(self, seq_group: SequenceGroup) -> None:
        self.block_manager.allocate(seq_group)
        for seq in seq_group.get_seqs(status=SequenceStatus.WAITING):
            seq.status = SequenceStatus.RUNNING
            if self.seq_to_slot_mapper is not None:
                self.seq_to_slot_mapper.set_seq(seq.seq_id)

    def _append_slots(
        self,
        seq_group: SequenceGroup,
        blocks_to_copy: List[Tuple[int, int]],
    ) -> None:
        """Appends new slots to the sequences in the given sequence group.

        Args:
            seq_group (SequenceGroup): The sequence group containing the
                sequences to append slots to.
            blocks_to_copy (List[Tuple[int, int]]): A list of tuple of two
                ints, the first int is the source block index, and the second
                int is the destination block index. This list is updated with
                the new source and destination block indices for the appended
                slots.
        """
        num_lookahead_slots = self._get_num_lookahead_slots(is_prefill=False)

        for seq in seq_group.get_seqs(status=SequenceStatus.RUNNING):
            cows = self.block_manager.append_slots(seq, num_lookahead_slots)
            blocks_to_copy.extend(cows)

    def _preempt(
        self,
        seq_group: SequenceGroup,
        blocks_to_swap_out: List[Tuple[int, int]],
        preemption_mode: Optional[PreemptionMode] = None,
    ) -> PreemptionMode:
        # If preemption mode is not specified, we determine the mode as follows:
        # We use recomputation by default since it incurs lower overhead than
        # swapping. However, when the sequence group has multiple sequences
        # (e.g., beam search), recomputation is not currently supported. In
        # such a case, we use swapping instead.
        # FIXME(woosuk): This makes our scheduling policy a bit bizarre.
        # As swapped sequences are prioritized over waiting sequences,
        # sequence groups with multiple sequences are implicitly prioritized
        # over sequence groups with a single sequence.
        # TODO(woosuk): Support recomputation for sequence groups with multiple
        # sequences. This may require a more sophisticated CUDA kernel.
        if preemption_mode is None:
            if seq_group.get_max_num_running_seqs() == 1:
                preemption_mode = PreemptionMode.RECOMPUTE
            else:
                preemption_mode = PreemptionMode.SWAP

        if self.num_cumulative_preemption % 50 == 0:
            logger.warning(
                "Sequence group %s is preempted by %s mode because there is "
                "not enough KV cache space. This can affect the end-to-end "
                "performance. Increase gpu_memory_utilization or "
                "tensor_parallel_size to provide more KV cache memory. "
                "total_num_cumulative_preemption=%d", seq_group.request_id,
                preemption_mode, self.num_cumulative_preemption + 1)
        self.num_cumulative_preemption += 1

        if preemption_mode == PreemptionMode.RECOMPUTE:
            self._preempt_by_recompute(seq_group)
        elif preemption_mode == PreemptionMode.SWAP:
            self._preempt_by_swap(seq_group, blocks_to_swap_out)
        else:
            raise AssertionError("Invalid preemption mode.")
        return preemption_mode

    def _preempt_by_recompute(
        self,
        seq_group: SequenceGroup,
    ) -> None:
        seqs = seq_group.get_seqs(status=SequenceStatus.RUNNING)
        assert len(seqs) == 1
        for seq in seqs:
            seq.status = SequenceStatus.WAITING
            self.free_seq(seq)
            seq.reset_state_for_recompute()

    def _preempt_by_swap(
        self,
        seq_group: SequenceGroup,
        blocks_to_swap_out: List[Tuple[int, int]],
    ) -> None:
        self._swap_out(seq_group, blocks_to_swap_out)

    def _swap_in(
        self,
        seq_group: SequenceGroup,
        blocks_to_swap_in: List[Tuple[int, int]],
    ) -> None:
        mapping = self.block_manager.swap_in(seq_group)
        blocks_to_swap_in.extend(mapping)
        for seq in seq_group.get_seqs(status=SequenceStatus.SWAPPED):
            seq.status = SequenceStatus.RUNNING

    def _swap_out(
        self,
        seq_group: SequenceGroup,
        blocks_to_swap_out: List[Tuple[int, int]],
    ) -> None:
        if not self.block_manager.can_swap_out(seq_group):
            # FIXME(woosuk): Abort the sequence group instead of aborting the
            # entire engine.
            raise RuntimeError(
                "Aborted due to the lack of CPU swap space. Please increase "
                "the swap space to avoid this error.")
        mapping = self.block_manager.swap_out(seq_group)
        blocks_to_swap_out.extend(mapping)
        for seq in seq_group.get_seqs(status=SequenceStatus.RUNNING):
            seq.status = SequenceStatus.SWAPPED

    def _passed_delay(self, now: float) -> bool:
        if self.prev_prompt:
            self.last_prompt_latency = now - self.prev_time
        self.prev_time, self.prev_prompt = now, False
        # Delay scheduling prompts to let waiting queue fill up
        if self.scheduler_config.delay_factor > 0 and self.waiting:
            earliest_arrival_time = min(
                [e.metrics.arrival_time for e in self.waiting])
            passed_delay = (
                (now - earliest_arrival_time) >
                (self.scheduler_config.delay_factor * self.last_prompt_latency)
                or not self.running)
        else:
            passed_delay = True
        return passed_delay

    def _get_num_lookahead_slots(self, is_prefill: bool) -> int:
        """The number of slots to allocate per sequence per step, beyond known
        token ids. Speculative decoding uses these slots to store KV activations
        of tokens which may or may not be accepted.

        Speculative decoding does not yet support prefill, so we do not perform
        lookahead allocation for prefill.
        """
        if is_prefill:
            return 0

        return self.scheduler_config.num_lookahead_slots

    def _get_num_new_tokens(self, seq_group: SequenceGroup,
                            status: SequenceStatus, enable_chunking: bool,
                            budget: SchedulingBudget) -> int:
        """Get the next new tokens to compute for a given sequence group
            that's in a given `status`.

        The API could chunk the number of tokens to compute based on `budget`
        if `enable_chunking` is True. If a sequence group has multiple
        sequences (e.g., running beam search), it means it is in decoding
        phase, so chunking doesn't happen.

        Returns 0 if the new token cannot be computed due to token budget.
        """
        num_new_tokens = 0
        seqs = seq_group.get_seqs(status=status)
        for seq in seqs:
            num_new_tokens += seq.get_num_new_tokens()
        assert num_new_tokens > 0
        # Chunk if a running request cannot fit in.
        # If number of seq > 1, it means it is doing beam search in a
        # decode phase. Do not chunk in that case.
        if enable_chunking and len(seqs) == 1:
            num_new_tokens = min(num_new_tokens,
                                 budget.remaining_token_budget())
        return num_new_tokens<|MERGE_RESOLUTION|>--- conflicted
+++ resolved
@@ -1,36 +1,19 @@
-<<<<<<< HEAD
-from collections import defaultdict, deque
-=======
->>>>>>> 6a50f4ca
+from collections import deque
 import enum
-import os
-import random
 import time
-from collections import deque
-from dataclasses import dataclass, field
-from typing import Deque, Dict, Iterable, List, Optional, Set, Tuple, Union
+from typing import Deque, Dict, Iterable, List, Optional, Tuple, Union, Set
 
 from vllm.config import CacheConfig, LoRAConfig, SchedulerConfig
-from vllm.core.interfaces import AllocStatus, BlockSpaceManager
-from vllm.core.policy import Policy, PolicyFactory
+from vllm.core.block_manager import AllocStatus, BlockSpaceManager
+from vllm.core.policy import PolicyFactory
+from vllm.lora.request import LoRARequest
 from vllm.logger import init_logger
-from vllm.lora.request import LoRARequest
 from vllm.sequence import (Sequence, SequenceData, SequenceGroup,
                            SequenceGroupMetadata, SequenceStatus)
-<<<<<<< HEAD
 from vllm.prefix import PrefixPool
 from vllm.utils import SeqToSlotMapper, coalesce_blocks_by_id
-=======
->>>>>>> 6a50f4ca
 
 logger = init_logger(__name__)
-
-# Test-only. If configured, decode is preempted with
-# ARTIFICIAL_PREEMPTION_PROB% probability.
-ENABLE_ARTIFICIAL_PREEMPT = bool(
-    os.getenv("VLLM_TEST_ENABLE_ARTIFICIAL_PREEMPT", False))  # noqa
-ARTIFICIAL_PREEMPTION_PROB = 0.5
-ARTIFICIAL_PREEMPTION_MAX_CNT = 500
 
 
 class PreemptionMode(enum.Enum):
@@ -46,101 +29,8 @@
     RECOMPUTE = enum.auto()
 
 
-@dataclass
-class SchedulingBudget:
-    """The available slots for scheduling.
-
-    TODO(sang): Right now, the budget is request_id-aware meaning it can ignore
-    budget update from the same request_id. It is because in normal scheduling
-    path, we update RUNNING num_seqs ahead of time, meaning it could be
-    updated more than once when scheduling RUNNING requests. Since this won't
-    happen if we only have chunked prefill scheduling, we can remove this
-    feature from the API when chunked prefill is enabled by default.
-    """
-    token_budget: int
-    max_num_seqs: int
-    _requeset_ids_num_batched_tokens: Set[str] = field(default_factory=set)
-    _requeset_ids_num_curr_seqs: Set[str] = field(default_factory=set)
-    _num_batched_tokens: int = 0
-    _num_curr_seqs: int = 0
-
-    def can_schedule(self, *, num_new_tokens: int, num_new_seqs: int):
-        assert num_new_tokens != 0
-        assert num_new_seqs != 0
-        return (self.num_batched_tokens + num_new_tokens <= self.token_budget
-                and self.num_curr_seqs + num_new_seqs <= self.max_num_seqs)
-
-    def remaining_token_budget(self):
-        return self.token_budget - self.num_batched_tokens
-
-    def add_num_batched_tokens(self, req_id: str, num_batched_tokens: int):
-        if req_id in self._requeset_ids_num_batched_tokens:
-            return
-
-        self._requeset_ids_num_batched_tokens.add(req_id)
-        self._num_batched_tokens += num_batched_tokens
-
-    def subtract_num_batched_tokens(self, req_id: str,
-                                    num_batched_tokens: int):
-        if req_id in self._requeset_ids_num_batched_tokens:
-            self._requeset_ids_num_batched_tokens.remove(req_id)
-            self._num_batched_tokens -= num_batched_tokens
-
-    def add_num_seqs(self, req_id: str, num_curr_seqs: int):
-        if req_id in self._requeset_ids_num_curr_seqs:
-            return
-
-        self._requeset_ids_num_curr_seqs.add(req_id)
-        self._num_curr_seqs += num_curr_seqs
-
-    def subtract_num_seqs(self, req_id: str, num_curr_seqs: int):
-        if req_id in self._requeset_ids_num_curr_seqs:
-            self._requeset_ids_num_curr_seqs.remove(req_id)
-            self._num_curr_seqs -= num_curr_seqs
-
-    @property
-    def num_batched_tokens(self):
-        return self._num_batched_tokens
-
-    @property
-    def num_curr_seqs(self):
-        return self._num_curr_seqs
-
-
-@dataclass
-class ScheduledSequenceGroup:
-    # A sequence group that's scheduled.
-    seq_group: SequenceGroup
-    # The total chunk size (number of tokens) to process for next iteration.
-    # 1 for decoding. Same as prompt tokens for prefill, but if prefill is
-    # chunked, it can be smaller than that.
-    token_chunk_size: int
-
-
-@dataclass
 class SchedulerOutputs:
-    """The scheduling decision made from a scheduler."""
-    # Scheduled sequence groups.
-    scheduled_seq_groups: Iterable[ScheduledSequenceGroup]
-    # Number of prefill groups scheduled.
-    num_prefill_groups: int
-    # Total number of batched tokens.
-    num_batched_tokens: int
-    # Blocks to swap in. List of CPU -> GPU block number.
-    blocks_to_swap_in: List[Tuple[int, int]]
-    # Blocks to swap out. List of GPU -> CPU block number.
-    blocks_to_swap_out: List[Tuple[int, int]]
-    # Blocks to copy. Source to dest block.
-    blocks_to_copy: List[Tuple[int, int]]
-    # Sequence groups that are going to be ignored.
-    ignored_seq_groups: List[SequenceGroup]
-    # The number of slots for lookahead decoding.
-    num_lookahead_slots: int
-    # The number of requests in the running queue
-    running_queue_size: int
-    preempted: int
-
-<<<<<<< HEAD
+
     def __init__(
         self,
         scheduled_seq_groups: Iterable[SequenceGroup],
@@ -158,126 +48,28 @@
         self.blocks_to_swap_in = blocks_to_swap_in
         self.blocks_to_swap_out = blocks_to_swap_out
         self.blocks_to_copy = blocks_to_copy
+        # Swap in and swap out should never happen at the same time.
+        assert not (blocks_to_swap_in and blocks_to_swap_out)
+        self.ignored_seq_groups = ignored_seq_groups
         self.blocks_to_nw = blocks_to_nw
-=======
-    def __post_init__(self):
->>>>>>> 6a50f4ca
-        # Swap in and swap out should never happen at the same time.
-        assert not (self.blocks_to_swap_in and self.blocks_to_swap_out)
-
-        self.num_loras: int = len(self.lora_requests)
+
+        self.num_loras = len(self.lora_requests)
         if self.num_loras > 0:
             self._sort_by_lora_ids()
 
     def is_empty(self) -> bool:
         # NOTE: We do not consider the ignored sequence groups.
         return (not self.scheduled_seq_groups and not self.blocks_to_swap_in
-                and not self.blocks_to_swap_out and not self.blocks_to_copy
-                and not self.blocks_to_nw)
-
-    def _sort_by_lora_ids(self):
-        self.scheduled_seq_groups = sorted(
-            self.scheduled_seq_groups,
-            key=lambda g: (g.seq_group.lora_int_id, g.seq_group.request_id))
+                and not self.blocks_to_swap_out and not self.blocks_to_copy)
+
+    def _sort_by_lora_ids(self) -> bool:
+        self.scheduled_seq_groups = sorted(self.scheduled_seq_groups,
+                                           key=lambda g:
+                                           (g.lora_int_id, g.request_id))
 
     @property
     def lora_requests(self) -> Set[LoRARequest]:
-        return {
-            g.seq_group.lora_request
-            for g in self.scheduled_seq_groups
-            if g.seq_group.lora_request is not None
-        }
-
-
-@dataclass
-class SchedulerRunningOutputs:
-    """The requests that are scheduled from a running queue.
-
-    Could contain prefill (prefill that's chunked) or decodes. If there's not
-    enough memory, it can be preempted (for recompute) or swapped out.
-    """
-    # Selected sequences that are running and in a decoding phase.
-    decode_seq_groups: List[SequenceGroup]
-    # Selected sequences that are running and in a prefill phase.
-    # I.e., it means the prefill has been chunked.
-    prefill_seq_groups: List[SequenceGroup]
-    # The preempted sequences.
-    preempted: List[SequenceGroup]
-    # Sequences that are swapped out.
-    swapped_out: List[SequenceGroup]
-    # The blocks to swap out.
-    blocks_to_swap_out: List[Tuple[int, int]]
-    # The blocks to copy.
-    blocks_to_copy: List[Tuple[int, int]]
-    # The number of slots for lookahead decoding.
-    num_lookahead_slots: int
-
-    @classmethod
-    def create_empty(cls) -> "SchedulerRunningOutputs":
-        return SchedulerRunningOutputs(
-            decode_seq_groups=[],
-            prefill_seq_groups=[],
-            preempted=[],
-            swapped_out=[],
-            blocks_to_swap_out=[],
-            blocks_to_copy=[],
-            num_lookahead_slots=0,
-        )
-
-
-@dataclass
-class SchedulerSwappedInOutputs:
-    """The requests that are scheduled from a swap queue.
-
-    Could contain prefill (prefill that's chunked) or decodes.
-    """
-    # Selected sequences that are going to be swapped in and is in a
-    # decoding phase.
-    decode_seq_groups: List[SequenceGroup]
-    # Selected sequences that are going to be swapped in and in a prefill
-    # phase. I.e., it means the prefill has been chunked.
-    prefill_seq_groups: List[SequenceGroup]
-    # The blocks to swap in.
-    blocks_to_swap_in: List[Tuple[int, int]]
-    # The blocks to copy.
-    blocks_to_copy: List[Tuple[int, int]]
-    # The number of slots for lookahead decoding.
-    num_lookahead_slots: int
-    # Infeasible sequence groups.
-    infeasible_seq_groups: List[SequenceGroup]
-
-    @classmethod
-    def create_empty(cls) -> "SchedulerSwappedInOutputs":
-        return SchedulerSwappedInOutputs(
-            decode_seq_groups=[],
-            prefill_seq_groups=[],
-            blocks_to_swap_in=[],
-            blocks_to_copy=[],
-            num_lookahead_slots=0,
-            infeasible_seq_groups=[],
-        )
-
-
-@dataclass
-class SchedulerPrefillOutputs:
-    """The requests that are scheduled from a waiting queue.
-
-    Could contain a fresh prefill requests or preempted requests that need
-    to be recomputed from scratch.
-    """
-    # Selected sequences for prefill.
-    seq_groups: List[SequenceGroup]
-    # Ignored sequence groups.
-    ignored_seq_groups: List[SequenceGroup]
-    num_lookahead_slots: int
-
-    @classmethod
-    def create_empty(cls) -> "SchedulerPrefillOutputs":
-        return SchedulerPrefillOutputs(
-            seq_groups=[],
-            ignored_seq_groups=[],
-            num_lookahead_slots=0,
-        )
+        return {g.lora_request for g in self.scheduled_seq_groups}
 
 
 class Scheduler:
@@ -300,17 +92,13 @@
         if track_prompt_blocks:
             self.seq_to_slot_mapper = SeqToSlotMapper()
 
-        version = "v1"
-        if self.scheduler_config.use_v2_block_manager:
-            version = "v2"
-        if self.scheduler_config.embedding_mode:
-            version = "embedding"
-
-        BlockSpaceManagerImpl = BlockSpaceManager.get_block_space_manager_class(
-            version)
-
+        self.prompt_limit = min(self.scheduler_config.max_model_len,
+                                self.scheduler_config.max_num_batched_tokens)
+
+        # Instantiate the scheduling policy.
+        self.policy = PolicyFactory.get_policy(policy_name="fcfs")
         # Create the block space manager.
-        self.block_manager = BlockSpaceManagerImpl(
+        self.block_manager = BlockSpaceManager(
             block_size=self.cache_config.block_size,
             num_gpu_blocks=self.cache_config.num_gpu_blocks,
             num_cpu_blocks=self.cache_config.num_cpu_blocks,
@@ -318,38 +106,15 @@
             enable_caching=self.cache_config.enable_prefix_caching)
 
         # Sequence groups in the WAITING state.
-        # Contain new prefill or preempted requests.
         self.waiting: Deque[SequenceGroup] = deque()
         # Sequence groups in the RUNNING state.
-        # Contain decode requests.
         self.running: Deque[SequenceGroup] = deque()
         # Sequence groups in the SWAPPED state.
-        # Contain decode requests that are swapped out.
         self.swapped: Deque[SequenceGroup] = deque()
-
-        # Time at previous scheduling step
-        self.prev_time = 0.0
-        # Did we schedule a prompt at previous step?
-        self.prev_prompt = False
-        # Latency of the last prompt step
-        self.last_prompt_latency = 0.0
-
-        # The following field is test-only. It is used to inject artificial
-        # preemption.
-        self.enable_artificial_preemption = ENABLE_ARTIFICIAL_PREEMPT
-        self.artificial_preempt_cnt = (ARTIFICIAL_PREEMPTION_MAX_CNT
-                                       if self.enable_artificial_preemption
-                                       else 0)
-        self.num_cumulative_preemption: int = 0
 
     @property
     def lora_enabled(self) -> bool:
         return bool(self.lora_config)
-
-    @property
-    def num_decoding_tokens_per_seq(self) -> int:
-        """The number of new tokens."""
-        return 1
 
     def add_seq_group(self, seq_group: SequenceGroup) -> None:
         # Add sequence groups to the waiting queue.
@@ -376,7 +141,7 @@
             for seq_group in state_queue:
                 if not request_ids:
                     # Using 'break' here may add two extra iterations,
-                    # but is acceptable to reduce complexity.
+                    # but is acceptable to reduce complexity .
                     break
                 if seq_group.request_id in request_ids:
                     # Appending aborted group into pending list.
@@ -392,15 +157,13 @@
                     self.free_seq(seq)
 
     def has_unfinished_seqs(self) -> bool:
-        return len(self.waiting) != 0 or len(self.running) != 0 or len(
-            self.swapped) != 0
+        return self.waiting or self.running or self.swapped
 
     def get_num_unfinished_seq_groups(self) -> int:
         return len(self.waiting) + len(self.running) + len(self.swapped)
 
-<<<<<<< HEAD
     def _schedule(self) -> SchedulerOutputs:
-        # Blocks that need to be swaped, copied, or networked before model execution.
+        # Blocks that need to be swapped or copied before model execution.
         blocks_to_swap_in: Dict[int, int] = {}
         blocks_to_swap_out: Dict[int, int] = {}
         blocks_to_copy: Dict[int, List[int]] = {}
@@ -461,49 +224,28 @@
                 lora_int_id = 0
                 if self.lora_enabled:
                     lora_int_id = seq_group.lora_int_id
-                    if lora_int_id > 0 and lora_int_id not in curr_loras and len(
-                            curr_loras) >= self.lora_config.max_loras:
+                    if (lora_int_id > 0 and lora_int_id not in curr_loras
+                            and len(curr_loras) >= self.lora_config.max_loras):
                         # We don't have a space for another LoRA, so
                         # we ignore this request for now.
                         leftover_waiting_sequences.appendleft(seq_group)
                         self.waiting.popleft()
                         continue
-=======
-    def _schedule_running(
-        self,
-        running_queue: deque,
-        budget: SchedulingBudget,
-        curr_loras: Optional[Set[int]],
-        policy: Policy,
-        enable_chunking: bool = False,
-    ) -> Tuple[deque, SchedulerRunningOutputs]:
-        """Schedule sequence groups that are running.
->>>>>>> 6a50f4ca
-
-        Running queue should include decode and chunked prefill requests.
-
-        Args:
-            running_queue: The queue that contains running requests (i.e.,
-                decodes). The given arguments are NOT in-place modified.
-            budget: The scheduling budget. The argument is in-place updated
-                when any decodes are preempted.
-            curr_loras: Currently batched lora request ids. The argument is
-                in-place updated when any decodes are preempted.
-            policy: The sorting policy to sort running_queue.
-            enable_chunking: If True, seq group can be chunked and only a
-                chunked number of tokens are scheduled  if
-                `budget.num_batched_tokens` has not enough capacity to schedule
-                all tokens.
-    
-        Returns:
-            A tuple of remaining running queue (should be always 0) after
-            scheduling and SchedulerRunningOutputs.
-        """
-        # Blocks that need to be swapped or copied before model execution.
-        blocks_to_swap_out: List[Tuple[int, int]] = []
-        blocks_to_copy: List[Tuple[int, int]] = []
-
-<<<<<<< HEAD
+
+                # If the number of batched tokens exceeds the limit, stop.
+                new_seq_lens = seq_lens + [num_prompt_tokens]
+                num_batched_tokens = len(new_seq_lens) * max(new_seq_lens)
+                if (num_batched_tokens >
+                        self.scheduler_config.max_num_batched_tokens):
+                    break
+
+                # The total number of sequences in the RUNNING state should not
+                # exceed the maximum number of sequences.
+                num_new_seqs = seq_group.get_max_num_running_seqs()
+                if (num_curr_seqs + num_new_seqs >
+                        self.scheduler_config.max_num_seqs):
+                    break
+
                 num_paddings = num_batched_tokens - sum(new_seq_lens)
                 if num_paddings > self.scheduler_config.max_paddings:
                     break
@@ -536,198 +278,76 @@
                     max(seq_lens) if seq_lens else 0,
                     blocks_to_swap_in=blocks_to_swap_in,
                     blocks_to_swap_out=blocks_to_swap_out,
-                    blocks_to_copy=blocks_to_copy,
+                    blocks_to_copy=blocks_to_copy,                    
                     blocks_to_nw=coalesce_blocks_by_id(blocks_to_nw),
                     ignored_seq_groups=ignored_seq_groups,
                 )
                 return scheduler_outputs
-=======
-        decode_seq_groups: List[ScheduledSequenceGroup] = []
-        prefill_seq_groups: List[ScheduledSequenceGroup] = []
-        preempted: List[SequenceGroup] = []
-        swapped_out: List[SequenceGroup] = []
->>>>>>> 6a50f4ca
 
         # NOTE(woosuk): Preemption happens only when there is no available slot
         # to keep all the sequence groups in the RUNNING state.
         # In this case, the policy is responsible for deciding which sequence
         # groups to preempt.
-        now = time.time()
-        running_queue = policy.sort_by_priority(now, running_queue)
-        while running_queue:
-            seq_group = running_queue[0]
-            num_running_tokens = self._get_num_new_tokens(
-                seq_group, SequenceStatus.RUNNING, enable_chunking, budget)
-
-            if num_running_tokens == 0:
-                break
-
-            running_queue.popleft()
-            while not self._can_append_slots(seq_group):
-                budget.subtract_num_batched_tokens(seq_group.request_id,
-                                                   num_running_tokens)
-                num_running_seqs = seq_group.get_max_num_running_seqs()
-                budget.subtract_num_seqs(seq_group.request_id,
-                                         num_running_seqs)
-                if curr_loras is not None and seq_group.lora_int_id > 0:
-                    curr_loras.remove(seq_group.lora_int_id)
-
-                if running_queue:
+        self.running = self.policy.sort_by_priority(now, self.running)
+
+        # Reserve new token slots for the running sequence groups.
+        running: Deque[SequenceGroup] = deque()
+        preempted: List[SequenceGroup] = []
+        while self.running:
+            seq_group = self.running.popleft()
+            while not self.block_manager.can_append_slot(seq_group):
+                if self.running:
                     # Preempt the lowest-priority sequence groups.
-                    victim_seq_group = running_queue.pop()
-                    preempted_mode = self._preempt(victim_seq_group,
-                                                   blocks_to_swap_out)
-                    if preempted_mode == PreemptionMode.RECOMPUTE:
-                        preempted.append(victim_seq_group)
-                    else:
-                        swapped_out.append(victim_seq_group)
+                    victim_seq_group = self.running.pop()
+                    self._preempt(victim_seq_group, blocks_to_swap_out)
+                    preempted.append(victim_seq_group)
                 else:
                     # No other sequence groups can be preempted.
                     # Preempt the current sequence group.
-                    preempted_mode = self._preempt(seq_group,
-                                                   blocks_to_swap_out)
-                    if preempted_mode == PreemptionMode.RECOMPUTE:
-                        preempted.append(seq_group)
-                    else:
-                        swapped_out.append(seq_group)
+                    self._preempt(seq_group, blocks_to_swap_out)
+                    preempted.append(seq_group)
                     break
             else:
-                self._append_slots(seq_group, blocks_to_copy)
-                is_prefill = seq_group.is_prefill()
-                if is_prefill:
-                    prefill_seq_groups.append(
-                        ScheduledSequenceGroup(
-                            seq_group=seq_group,
-                            token_chunk_size=num_running_tokens))
-                else:
-                    decode_seq_groups.append(
-                        ScheduledSequenceGroup(seq_group=seq_group,
-                                               token_chunk_size=1))
-                budget.add_num_batched_tokens(seq_group.request_id,
-                                              num_running_tokens)
-                # OPTIMIZATION:  Note that get_max_num_running_seqs is
-                # expensive. For the default scheduling chase where
-                # enable_chunking is False, num_seqs are updated before running
-                # this method, so we don't have to update it again here.
-                if enable_chunking:
-                    num_running_seqs = seq_group.get_max_num_running_seqs()
-                    budget.add_num_seqs(seq_group.request_id, num_running_seqs)
-                if curr_loras is not None and seq_group.lora_int_id > 0:
-                    curr_loras.add(seq_group.lora_int_id)
-
-        return running_queue, SchedulerRunningOutputs(
-            decode_seq_groups=decode_seq_groups,
-            prefill_seq_groups=prefill_seq_groups,
-            preempted=preempted,
-            swapped_out=swapped_out,
-            blocks_to_swap_out=blocks_to_swap_out,
-            blocks_to_copy=blocks_to_copy,
-            num_lookahead_slots=self._get_num_lookahead_slots(
-                is_prefill=False))
-
-    def _schedule_swapped(
-        self,
-        swapped_queue: deque,
-        budget: SchedulingBudget,
-        curr_loras: Optional[Set[int]],
-        policy: Policy,
-        enable_chunking: bool = False,
-    ) -> Tuple[deque, SchedulerSwappedInOutputs]:
-        """Schedule sequence groups that are swapped out.
-
-        It schedules swapped requests as long as it fits `budget` and
-        curr_loras <= max_lora from the scheduling config. The input arguments
-        `budget` and `curr_loras` are updated based on scheduled seq_groups.
-
-        Args:
-            swapped_queue: The queue that contains swapped out requests.
-                The given arguments are NOT in-place modified.
-            budget: The scheduling budget. The argument is in-place updated
-                when any requests are swapped in.
-            curr_loras: Currently batched lora request ids. The argument is
-                in-place updated when any requests are swapped in.
-            policy: The sorting policy to sort swapped_queue.
-            enable_chunking: If True, seq group can be chunked and only a
-                chunked number of tokens are scheduled  if
-                `budget.num_batched_tokens` has not enough capacity to schedule
-                all tokens.
-
-        Returns:
-            A tuple of remaining swapped_queue after scheduling and
-            SchedulerSwappedInOutputs.
-        """
-        # Blocks that need to be swapped or copied before model execution.
-        blocks_to_swap_in: List[Tuple[int, int]] = []
-        blocks_to_copy: List[Tuple[int, int]] = []
-        decode_seq_groups: List[ScheduledSequenceGroup] = []
-        prefill_seq_groups: List[ScheduledSequenceGroup] = []
-        now = time.time()
-        swapped_queue = policy.sort_by_priority(now, swapped_queue)
-        infeasible_seq_groups: List[SequenceGroup] = []
-
-        leftover_swapped: Deque[SequenceGroup] = deque()
-        while swapped_queue:
-            seq_group = swapped_queue[0]
-
-            # If the sequence group cannot be swapped in, stop.
-            alloc_status = self.block_manager.can_swap_in(seq_group)
-            if alloc_status == AllocStatus.LATER:
-                break
-            elif alloc_status == AllocStatus.NEVER:
-                logger.warning(
-                    "Failing the request %s because there's not enough kv "
-                    "cache blocks to run the entire sequence.",
-                    seq_group.request_id)
-                for seq in seq_group.get_seqs():
-                    seq.status = SequenceStatus.FINISHED_IGNORED
-                infeasible_seq_groups.append(seq_group)
-                swapped_queue.popleft()
-                continue
-
-            lora_int_id = 0
-            if self.lora_enabled:
-                lora_int_id = seq_group.lora_int_id
-                assert curr_loras is not None
-                assert self.lora_config is not None
-                if (lora_int_id > 0 and (lora_int_id not in curr_loras)
-                        and len(curr_loras) >= self.lora_config.max_loras):
-                    # We don't have a space for another LoRA, so
-                    # we ignore this request for now.
-                    leftover_swapped.appendleft(seq_group)
-                    swapped_queue.popleft()
-                    continue
-
-            # The total number of sequences in the RUNNING state should not
-            # exceed the maximum number of sequences.
-            num_new_seqs = seq_group.get_max_num_running_seqs()
-            num_new_tokens = self._get_num_new_tokens(seq_group,
-                                                      SequenceStatus.SWAPPED,
-                                                      enable_chunking, budget)
-
-            if (num_new_tokens == 0
-                    or not budget.can_schedule(num_new_tokens=num_new_tokens,
-                                               num_new_seqs=num_new_seqs)):
-                break
-
-            if lora_int_id > 0 and curr_loras is not None:
-                curr_loras.add(lora_int_id)
-            swapped_queue.popleft()
-            self._swap_in(seq_group, blocks_to_swap_in)
-            self._append_slots(seq_group, blocks_to_copy)
-            is_prefill = seq_group.is_prefill()
-            if is_prefill:
-                prefill_seq_groups.append(
-                    ScheduledSequenceGroup(seq_group,
-                                           token_chunk_size=num_new_tokens))
-            else:
-                decode_seq_groups.append(
-                    ScheduledSequenceGroup(seq_group, token_chunk_size=1))
-            budget.add_num_batched_tokens(seq_group.request_id, num_new_tokens)
-            budget.add_num_seqs(seq_group.request_id, num_new_seqs)
-
-        swapped_queue.extendleft(leftover_swapped)
-
-<<<<<<< HEAD
+                # Append new slots to the sequence group.
+                self._append_slot(seq_group, blocks_to_copy)
+                running.append(seq_group)
+        self.running = running
+
+        # Swap in the sequence groups in the SWAPPED state if possible.
+        self.swapped = self.policy.sort_by_priority(now, self.swapped)
+        if not preempted:
+            num_curr_seqs = sum(seq_group.get_max_num_running_seqs()
+                                for seq_group in self.running)
+            curr_loras = set(
+                seq_group.lora_int_id
+                for seq_group in self.running) if self.lora_enabled else None
+
+            leftover_swapped = deque()
+
+            while self.swapped:
+                seq_group = self.swapped[0]
+                lora_int_id = 0
+                if self.lora_enabled:
+                    lora_int_id = seq_group.lora_int_id
+                    if (lora_int_id > 0 and lora_int_id not in curr_loras
+                            and len(curr_loras) >= self.lora_config.max_loras):
+                        # We don't have a space for another LoRA, so
+                        # we ignore this request for now.
+                        leftover_swapped.appendleft(seq_group)
+                        self.swapped.popleft()
+                        continue
+
+                # If the sequence group cannot be swapped in, stop.
+                if not self.block_manager.can_swap_in(seq_group):
+                    break
+
+                # The total number of sequences in the RUNNING state should not
+                # exceed the maximum number of sequences.
+                num_new_seqs = seq_group.get_max_num_running_seqs()
+                if (num_curr_seqs + num_new_seqs >
+                        self.scheduler_config.max_num_seqs):
+                    break
+
                 if lora_int_id > 0:
                     curr_loras.add(lora_int_id)
                 self.swapped.popleft()
@@ -760,367 +380,13 @@
             scheduled_seq_groups=self.running,
             prompt_run=False,
             num_batched_tokens=num_batched_tokens,
-=======
-        return swapped_queue, SchedulerSwappedInOutputs(
-            decode_seq_groups=decode_seq_groups,
-            prefill_seq_groups=prefill_seq_groups,
->>>>>>> 6a50f4ca
             blocks_to_swap_in=blocks_to_swap_in,
+            blocks_to_swap_out=blocks_to_swap_out,
             blocks_to_copy=blocks_to_copy,
-<<<<<<< HEAD
             blocks_to_nw=coalesce_blocks_by_id(blocks_to_nw),
             ignored_seq_groups=[],
-=======
-            num_lookahead_slots=self._get_num_lookahead_slots(
-                is_prefill=False),
-            infeasible_seq_groups=infeasible_seq_groups,
         )
-
-    def _get_prompt_limit(self, seq_group: SequenceGroup) -> int:
-        if self.scheduler_config.chunked_prefill_enabled:
-            prompt_limit = self.scheduler_config.max_model_len
-        else:
-            prompt_limit = min(self.scheduler_config.max_model_len,
-                               self.scheduler_config.max_num_batched_tokens)
-
-        # Model is fine tuned with long context. Return the fine tuned max_len.
-        if (seq_group.lora_request
-                and seq_group.lora_request.long_lora_max_len):
-            assert prompt_limit <= seq_group.lora_request.long_lora_max_len
-            return seq_group.lora_request.long_lora_max_len
-        else:
-            return prompt_limit
-
-    def _schedule_prefills(
-        self,
-        waiting_queue: deque,
-        budget: SchedulingBudget,
-        curr_loras: Optional[Set[int]],
-        enable_chunking: bool = False,
-    ) -> Tuple[deque, SchedulerPrefillOutputs]:
-        """Schedule sequence groups that are in prefill stage.
-
-        Note that the current scheduler treats PREEMPTED_FOR_RECOMPUTE
-        as a new prefill (that starts from beginning -> most recently generated
-        tokens).
-
-        It schedules waiting requests as long as it fits `budget` and
-        curr_loras <= max_lora from the scheduling config. The input arguments
-        `budget` and `curr_loras` are updated based on scheduled seq_groups.
-
-        Args:
-            waiting_queue: The queue that contains prefill requests.
-                The given arguments are NOT in-place modified.
-            budget: The scheduling budget. The argument is in-place updated
-                when any requests are scheduled.
-            curr_loras: Currently batched lora request ids. The argument is
-                in-place updated when any requests are scheduled.
-            enable_chunking: If True, seq group can be chunked and only a
-                chunked number of tokens are scheduled  if
-                `budget.num_batched_tokens` has not enough capacity to schedule
-                all tokens.
-
-        Returns:
-            A tuple of remaining waiting_queue after scheduling and
-            SchedulerSwappedInOutputs.
-        """
-        ignored_seq_groups: List[SequenceGroup] = []
-        seq_groups: List[SequenceGroup] = []
-        # We don't sort waiting queue because we assume it is sorted.
-        # Copy the queue so that the input queue is not modified.
-        waiting_queue = deque([s for s in waiting_queue])
-
-        leftover_waiting_sequences: Deque[SequenceGroup] = deque()
-        while self._passed_delay(time.time()) and waiting_queue:
-            seq_group = waiting_queue[0]
-
-            waiting_seqs = seq_group.get_seqs(status=SequenceStatus.WAITING)
-            assert len(waiting_seqs) == 1, (
-                "Waiting sequence group should have only one prompt "
-                "sequence.")
-            num_new_tokens = self._get_num_new_tokens(seq_group,
-                                                      SequenceStatus.WAITING,
-                                                      enable_chunking, budget)
-            if not enable_chunking:
-                num_prompt_tokens = waiting_seqs[0].get_len()
-                assert num_new_tokens == num_prompt_tokens
-
-            prompt_limit = self._get_prompt_limit(seq_group)
-            if num_new_tokens > prompt_limit:
-                logger.warning(
-                    "Input prompt (%d tokens) is too long"
-                    " and exceeds limit of %d", num_new_tokens, prompt_limit)
-                for seq in waiting_seqs:
-                    seq.status = SequenceStatus.FINISHED_IGNORED
-                ignored_seq_groups.append(seq_group)
-                waiting_queue.popleft()
-                continue
-
-            # If the sequence group cannot be allocated, stop.
-            can_allocate = self.block_manager.can_allocate(seq_group)
-            if can_allocate == AllocStatus.LATER:
-                break
-            elif can_allocate == AllocStatus.NEVER:
-                logger.warning(
-                    "Input prompt (%d tokens) is too long"
-                    " and exceeds the capacity of block_manager",
-                    num_new_tokens)
-                for seq in waiting_seqs:
-                    seq.status = SequenceStatus.FINISHED_IGNORED
-                ignored_seq_groups.append(seq_group)
-                waiting_queue.popleft()
-                continue
-
-            lora_int_id = 0
-            if self.lora_enabled:
-                lora_int_id = seq_group.lora_int_id
-                assert curr_loras is not None
-                assert self.lora_config is not None
-                if (self.lora_enabled and lora_int_id > 0
-                        and lora_int_id not in curr_loras
-                        and len(curr_loras) >= self.lora_config.max_loras):
-                    # We don't have a space for another LoRA, so
-                    # we ignore this request for now.
-                    leftover_waiting_sequences.appendleft(seq_group)
-                    waiting_queue.popleft()
-                    continue
-
-            num_new_seqs = seq_group.get_max_num_running_seqs()
-            if (num_new_tokens == 0
-                    or not budget.can_schedule(num_new_tokens=num_new_tokens,
-                                               num_new_seqs=num_new_seqs)):
-                break
-
-            # Can schedule this request.
-            if curr_loras is not None and lora_int_id > 0:
-                curr_loras.add(lora_int_id)
-            waiting_queue.popleft()
-            self._allocate_and_set_running(seq_group)
-            seq_groups.append(
-                ScheduledSequenceGroup(seq_group=seq_group,
-                                       token_chunk_size=num_new_tokens))
-            budget.add_num_batched_tokens(seq_group.request_id, num_new_tokens)
-            budget.add_num_seqs(seq_group.request_id, num_new_seqs)
-
-        # Queue requests that couldn't be scheduled.
-        waiting_queue.extendleft(leftover_waiting_sequences)
-        if len(seq_groups) > 0:
-            self.prev_prompt = True
-
-        return waiting_queue, SchedulerPrefillOutputs(
-            seq_groups=seq_groups,
-            ignored_seq_groups=ignored_seq_groups,
-            num_lookahead_slots=self._get_num_lookahead_slots(is_prefill=True))
-
-    def _schedule_default(self) -> SchedulerOutputs:
-        """Schedule queued requests.
-        
-        The current policy is designed to optimize the throughput. First,
-        it batches as many prefill requests as possible. And it schedules
-        decodes. If there's a pressure on GPU memory, decode requests can
-        be swapped or preempted.
-        """
-        # Include running requests to the budget.
-        budget = SchedulingBudget(
-            token_budget=self.scheduler_config.max_num_batched_tokens,
-            max_num_seqs=self.scheduler_config.max_num_seqs,
-        )
-        # Make sure we include num running seqs before scheduling prefill,
-        # so that we don't schedule beyond max_num_seqs for prefill.
-        for seq_group in self.running:
-            budget.add_num_seqs(seq_group.request_id,
-                                seq_group.get_max_num_running_seqs())
-        curr_loras = set(
-            seq_group.lora_int_id for seq_group in self.running
-            if seq_group.lora_int_id > 0) if self.lora_enabled else None
-
-        remaining_waiting, prefills = (self.waiting,
-                                       SchedulerPrefillOutputs.create_empty())
-        remaining_running, running_scheduled = (
-            self.running, SchedulerRunningOutputs.create_empty())
-        remaining_swapped, swapped_in = (
-            self.swapped, SchedulerSwappedInOutputs.create_empty())
-
-        # If any requests are swapped, prioritized swapped requests.
-        if not self.swapped:
-            remaining_waiting, prefills = self._schedule_prefills(
-                self.waiting, budget, curr_loras, enable_chunking=False)
-
-        fcfs_policy = PolicyFactory.get_policy(policy_name="fcfs")
-        # Don't schedule decodes if prefills are scheduled.
-        # NOTE: If `_schedule_prefills` doesn't enable chunking, self.running
-        # only contains decode requests, not chunked prefills.
-        if len(prefills.seq_groups) == 0:
-            remaining_running, running_scheduled = self._schedule_running(
-                self.running,
-                budget,
-                curr_loras,
-                fcfs_policy,
-                enable_chunking=False)
-
-            # If any sequence group is preempted, do not swap in any sequence
-            # group. because it means there's no slot for new running requests.
-            if len(running_scheduled.preempted) + len(
-                    running_scheduled.swapped_out) == 0:
-                remaining_swapped, swapped_in = self._schedule_swapped(
-                    self.swapped, budget, curr_loras, fcfs_policy)
-
-        assert (budget.num_batched_tokens <=
-                self.scheduler_config.max_num_batched_tokens)
-        assert budget.num_curr_seqs <= self.scheduler_config.max_num_seqs
-
-        # Update waiting requests.
-        self.waiting = remaining_waiting
-        self.waiting.extendleft(running_scheduled.preempted)
-        # Update new running requests.
-        self.running = remaining_running
-        self.running.extend([s.seq_group for s in prefills.seq_groups])
-        self.running.extend(
-            [s.seq_group for s in running_scheduled.decode_seq_groups])
-        self.running.extend(
-            [s.seq_group for s in swapped_in.decode_seq_groups])
-        # Update swapped requests.
-        self.swapped = remaining_swapped
-        self.swapped.extend(running_scheduled.swapped_out)
-        preempted = (len(running_scheduled.preempted) +
-                     len(running_scheduled.swapped_out))
-
-        # There should be no prefill from running queue because this policy
-        # doesn't allow chunked prefills.
-        assert len(running_scheduled.prefill_seq_groups) == 0
-        assert len(swapped_in.prefill_seq_groups) == 0
-        return SchedulerOutputs(
-            scheduled_seq_groups=(prefills.seq_groups +
-                                  running_scheduled.decode_seq_groups +
-                                  swapped_in.decode_seq_groups),
-            num_prefill_groups=len(prefills.seq_groups),
-            num_batched_tokens=budget.num_batched_tokens,
-            blocks_to_swap_in=swapped_in.blocks_to_swap_in,
-            blocks_to_swap_out=running_scheduled.blocks_to_swap_out,
-            blocks_to_copy=running_scheduled.blocks_to_copy +
-            swapped_in.blocks_to_copy,
-            ignored_seq_groups=prefills.ignored_seq_groups +
-            swapped_in.infeasible_seq_groups,
-            num_lookahead_slots=running_scheduled.num_lookahead_slots,
-            running_queue_size=len(self.running),
-            preempted=preempted,
-        )
-
-    def _schedule_chunked_prefill(self):
-        """Schedule queued requests.
-        
-        Chunked prefill allows to chunk prefill requests, batch them together
-        with decode requests. This policy 1. schedule as many decoding requests
-        as possible. 2. schedule chunked prefill requests that are not
-        finished. 3. schedule swapped request. 4. schedule new prefill
-        requests.
-
-        The policy can sustain the high GPU utilization because it can put
-        prefill and decodes requests to the same batch, while it improves
-        inter token latency because decodes requests don't need to blocked
-        by prefill requests.
-        """
-        budget = SchedulingBudget(
-            token_budget=self.scheduler_config.max_num_batched_tokens,
-            max_num_seqs=self.scheduler_config.max_num_seqs,
-        )
-        curr_loras: Set[int] = set()
-
-        remaining_waiting, prefills = (self.waiting,
-                                       SchedulerPrefillOutputs.create_empty())
-        remaining_running, running_scheduled = (
-            self.running, SchedulerRunningOutputs.create_empty())
-        remaining_swapped, swapped_in = (
-            self.swapped, SchedulerSwappedInOutputs.create_empty())
-
-        # Decoding should be always scheduled first by fcfs.
-        fcfs_policy = PolicyFactory.get_policy(policy_name="fcfs")
-        remaining_running, running_scheduled = self._schedule_running(
-            self.running,
-            budget,
-            curr_loras,
-            fcfs_policy,
-            enable_chunking=True)
-
-        # Schedule swapped out requests.
-        # If preemption happens, it means we don't have space for swap-in.
-        if len(running_scheduled.preempted) + len(
-                running_scheduled.swapped_out) == 0:
-            remaining_swapped, swapped_in = self._schedule_swapped(
-                self.swapped, budget, curr_loras, fcfs_policy)
-
-        # Schedule new prefills.
-        remaining_waiting, prefills = self._schedule_prefills(
-            self.waiting, budget, curr_loras, enable_chunking=True)
-
-        assert (budget.num_batched_tokens <=
-                self.scheduler_config.max_num_batched_tokens)
-        assert budget.num_curr_seqs <= self.scheduler_config.max_num_seqs
-
-        # Update waiting requests.
-        self.waiting = remaining_waiting
-        self.waiting.extendleft(running_scheduled.preempted)
-        # Update new running requests.
-        self.running = remaining_running
-        self.running.extend([s.seq_group for s in prefills.seq_groups])
-        self.running.extend(
-            [s.seq_group for s in running_scheduled.decode_seq_groups])
-        self.running.extend(
-            [s.seq_group for s in running_scheduled.prefill_seq_groups])
-        self.running.extend(
-            [s.seq_group for s in swapped_in.decode_seq_groups])
-        self.running.extend(
-            [s.seq_group for s in swapped_in.prefill_seq_groups])
-        # Update swapped requests.
-        self.swapped = remaining_swapped
-        self.swapped.extend(running_scheduled.swapped_out)
-        return SchedulerOutputs(
-            scheduled_seq_groups=(prefills.seq_groups +
-                                  running_scheduled.prefill_seq_groups +
-                                  swapped_in.prefill_seq_groups +
-                                  running_scheduled.decode_seq_groups +
-                                  swapped_in.decode_seq_groups),
-            num_prefill_groups=(len(prefills.seq_groups) +
-                                len(swapped_in.prefill_seq_groups) +
-                                len(running_scheduled.prefill_seq_groups)),
-            num_batched_tokens=budget.num_batched_tokens,
-            blocks_to_swap_in=swapped_in.blocks_to_swap_in,
-            blocks_to_swap_out=running_scheduled.blocks_to_swap_out,
-            blocks_to_copy=running_scheduled.blocks_to_copy +
-            swapped_in.blocks_to_copy,
-            ignored_seq_groups=prefills.ignored_seq_groups,
-            num_lookahead_slots=running_scheduled.num_lookahead_slots,
-            running_queue_size=len(self.running),
-            preempted=(len(running_scheduled.preempted) +
-                       len(running_scheduled.swapped_out)),
-        )
-
-    def _schedule(self) -> SchedulerOutputs:
-        """Schedule queued requests."""
-        if self.scheduler_config.chunked_prefill_enabled:
-            return self._schedule_chunked_prefill()
-        else:
-            return self._schedule_default()
-
-    def _can_append_slots(self, seq_group: SequenceGroup) -> bool:
-        """Determine whether or not we have enough space in the KV cache to
-        continue generation of the sequence group.
-        """
-        # It is True only for testing case to trigger artificial preemption.
-        if (self.enable_artificial_preemption
-                and random.uniform(0, 1) < ARTIFICIAL_PREEMPTION_PROB
-                and self.artificial_preempt_cnt > 0):
-            self.artificial_preempt_cnt -= 1
-            return False
-
-        # Appending slots only occurs in decoding.
-        is_prefill = False
-
-        return self.block_manager.can_append_slots(
-            seq_group=seq_group,
-            num_lookahead_slots=self._get_num_lookahead_slots(is_prefill),
->>>>>>> 6a50f4ca
-        )
+        return scheduler_outputs
 
     def schedule(self) -> Tuple[List[SequenceGroupMetadata], SchedulerOutputs]:
         # Schedule sequence groups.
@@ -1131,15 +397,10 @@
 
         # Create input data structures.
         seq_group_metadata_list: List[SequenceGroupMetadata] = []
-        for i, scheduled_seq_group in enumerate(
-                scheduler_outputs.scheduled_seq_groups):
-            seq_group = scheduled_seq_group.seq_group
-            token_chunk_size = scheduled_seq_group.token_chunk_size
+        for seq_group in scheduler_outputs.scheduled_seq_groups:
             seq_group.maybe_set_first_scheduled_time(now)
 
-            # seq_id -> SequenceData
             seq_data: Dict[int, SequenceData] = {}
-            # seq_id -> physical block numbers
             block_tables: Dict[int, List[int]] = {}
 
             for seq in seq_group.get_seqs(status=SequenceStatus.RUNNING):
@@ -1148,106 +409,55 @@
                 block_tables[seq_id] = self.block_manager.get_block_table(seq)
                 self.block_manager.access_all_blocks_in_seq(seq, now)
 
-            common_computed_block_nums = (
-                self.block_manager.get_common_computed_block_ids(
-                    seq_group.get_seqs(status=SequenceStatus.RUNNING)))
-
-            do_sample = True
-            if seq_group.is_prefill():
-                seqs = seq_group.get_seqs()
-                # Prefill has only 1 sequence.
-                assert len(seqs) == 1
-                # In the next iteration, all prompt tokens are not computed.
-                # It means the prefill is chunked, and we don't need sampling.
-                # NOTE: We use get_len instead of get_prompt_len because when
-                # a sequence is preempted, prefill includes previous generated
-                # output tokens.
-                if (token_chunk_size + seqs[0].data.get_num_computed_tokens() <
-                        seqs[0].data.get_len()):
-                    do_sample = False
-
-            # It assumes the scheduled_seq_groups is ordered by
-            # prefill < decoding.
-            is_prompt = seq_group.is_prefill()
             seq_group_metadata = SequenceGroupMetadata(
                 request_id=seq_group.request_id,
-                is_prompt=is_prompt,
+                is_prompt=scheduler_outputs.prompt_run,
                 seq_data=seq_data,
                 sampling_params=seq_group.sampling_params,
                 block_tables=block_tables,
-                do_sample=do_sample,
-                pooling_params=seq_group.pooling_params,
-                token_chunk_size=token_chunk_size,
                 lora_request=seq_group.lora_request,
-                computed_block_nums=common_computed_block_nums,
+                computed_block_nums=self.block_manager.
+                get_common_computed_block_ids(seq_group),
                 state=seq_group.state,
-                # `multi_modal_data` will only be present for the 1st comm
-                # between engine and worker.
-                # the subsequent comms can still use delta, but
-                # `multi_modal_data` will be None.
-                multi_modal_data=seq_group.multi_modal_data
-                if scheduler_outputs.num_prefill_groups > 0 else None,
             )
             seq_group_metadata_list.append(seq_group_metadata)
-
-        # Now that the batch has been created, we can assume all blocks in the
-        # batch will have been computed before the next scheduling invocation.
-        # This is because the engine assumes that a failure in model execution
-        # will crash the vLLM instance / will not retry.
-        for scheduled_seq_group in scheduler_outputs.scheduled_seq_groups:
-            self.block_manager.mark_blocks_as_computed(
-                scheduled_seq_group.seq_group)
-
         return seq_group_metadata_list, scheduler_outputs
 
     def fork_seq(self, parent_seq: Sequence, child_seq: Sequence) -> None:
         self.block_manager.fork(parent_seq, child_seq)
 
     def free_seq(self, seq: Sequence) -> None:
-        """Free a sequence from a block table."""
         self.block_manager.free(seq)
-        if self.seq_to_slot_mapper is not None:
-            self.seq_to_slot_mapper.free_seq(seq.seq_id)
 
     def free_finished_seq_groups(self) -> None:
         self.running = deque(seq_group for seq_group in self.running
                              if not seq_group.is_finished())
 
-    def _allocate_and_set_running(self, seq_group: SequenceGroup) -> None:
+    def _allocate(self, seq_group: SequenceGroup) -> None:
         self.block_manager.allocate(seq_group)
         for seq in seq_group.get_seqs(status=SequenceStatus.WAITING):
             seq.status = SequenceStatus.RUNNING
-            if self.seq_to_slot_mapper is not None:
-                self.seq_to_slot_mapper.set_seq(seq.seq_id)
-
-    def _append_slots(
+
+    def _append_slot(
         self,
         seq_group: SequenceGroup,
-        blocks_to_copy: List[Tuple[int, int]],
-    ) -> None:
-        """Appends new slots to the sequences in the given sequence group.
-
-        Args:
-            seq_group (SequenceGroup): The sequence group containing the
-                sequences to append slots to.
-            blocks_to_copy (List[Tuple[int, int]]): A list of tuple of two
-                ints, the first int is the source block index, and the second
-                int is the destination block index. This list is updated with
-                the new source and destination block indices for the appended
-                slots.
-        """
-        num_lookahead_slots = self._get_num_lookahead_slots(is_prefill=False)
-
+        blocks_to_copy: Dict[int, List[int]],
+    ) -> None:
         for seq in seq_group.get_seqs(status=SequenceStatus.RUNNING):
-            cows = self.block_manager.append_slots(seq, num_lookahead_slots)
-            blocks_to_copy.extend(cows)
+            ret = self.block_manager.append_slot(seq)
+            if ret is not None:
+                src_block, dst_block = ret
+                if src_block in blocks_to_copy:
+                    blocks_to_copy[src_block].append(dst_block)
+                else:
+                    blocks_to_copy[src_block] = [dst_block]
 
     def _preempt(
         self,
         seq_group: SequenceGroup,
-        blocks_to_swap_out: List[Tuple[int, int]],
+        blocks_to_swap_out: Dict[int, int],
         preemption_mode: Optional[PreemptionMode] = None,
-    ) -> PreemptionMode:
+    ) -> None:
         # If preemption mode is not specified, we determine the mode as follows:
         # We use recomputation by default since it incurs lower overhead than
         # swapping. However, when the sequence group has multiple sequences
@@ -1264,24 +474,12 @@
                 preemption_mode = PreemptionMode.RECOMPUTE
             else:
                 preemption_mode = PreemptionMode.SWAP
-
-        if self.num_cumulative_preemption % 50 == 0:
-            logger.warning(
-                "Sequence group %s is preempted by %s mode because there is "
-                "not enough KV cache space. This can affect the end-to-end "
-                "performance. Increase gpu_memory_utilization or "
-                "tensor_parallel_size to provide more KV cache memory. "
-                "total_num_cumulative_preemption=%d", seq_group.request_id,
-                preemption_mode, self.num_cumulative_preemption + 1)
-        self.num_cumulative_preemption += 1
-
         if preemption_mode == PreemptionMode.RECOMPUTE:
             self._preempt_by_recompute(seq_group)
         elif preemption_mode == PreemptionMode.SWAP:
             self._preempt_by_swap(seq_group, blocks_to_swap_out)
         else:
             raise AssertionError("Invalid preemption mode.")
-        return preemption_mode
 
     def _preempt_by_recompute(
         self,
@@ -1291,30 +489,33 @@
         assert len(seqs) == 1
         for seq in seqs:
             seq.status = SequenceStatus.WAITING
-            self.free_seq(seq)
-            seq.reset_state_for_recompute()
+            self.block_manager.free(seq)
+        # NOTE: For FCFS, we insert the preempted sequence group to the front
+        # of the waiting queue.
+        self.waiting.appendleft(seq_group)
 
     def _preempt_by_swap(
         self,
         seq_group: SequenceGroup,
-        blocks_to_swap_out: List[Tuple[int, int]],
+        blocks_to_swap_out: Dict[int, int],
     ) -> None:
         self._swap_out(seq_group, blocks_to_swap_out)
+        self.swapped.append(seq_group)
 
     def _swap_in(
         self,
         seq_group: SequenceGroup,
-        blocks_to_swap_in: List[Tuple[int, int]],
+        blocks_to_swap_in: Dict[int, int],
     ) -> None:
         mapping = self.block_manager.swap_in(seq_group)
-        blocks_to_swap_in.extend(mapping)
+        blocks_to_swap_in.update(mapping)
         for seq in seq_group.get_seqs(status=SequenceStatus.SWAPPED):
             seq.status = SequenceStatus.RUNNING
 
     def _swap_out(
         self,
         seq_group: SequenceGroup,
-        blocks_to_swap_out: List[Tuple[int, int]],
+        blocks_to_swap_out: Dict[int, int],
     ) -> None:
         if not self.block_manager.can_swap_out(seq_group):
             # FIXME(woosuk): Abort the sequence group instead of aborting the
@@ -1323,61 +524,9 @@
                 "Aborted due to the lack of CPU swap space. Please increase "
                 "the swap space to avoid this error.")
         mapping = self.block_manager.swap_out(seq_group)
-        blocks_to_swap_out.extend(mapping)
+        blocks_to_swap_out.update(mapping)
         for seq in seq_group.get_seqs(status=SequenceStatus.RUNNING):
             seq.status = SequenceStatus.SWAPPED
 
-    def _passed_delay(self, now: float) -> bool:
-        if self.prev_prompt:
-            self.last_prompt_latency = now - self.prev_time
-        self.prev_time, self.prev_prompt = now, False
-        # Delay scheduling prompts to let waiting queue fill up
-        if self.scheduler_config.delay_factor > 0 and self.waiting:
-            earliest_arrival_time = min(
-                [e.metrics.arrival_time for e in self.waiting])
-            passed_delay = (
-                (now - earliest_arrival_time) >
-                (self.scheduler_config.delay_factor * self.last_prompt_latency)
-                or not self.running)
-        else:
-            passed_delay = True
-        return passed_delay
-
-    def _get_num_lookahead_slots(self, is_prefill: bool) -> int:
-        """The number of slots to allocate per sequence per step, beyond known
-        token ids. Speculative decoding uses these slots to store KV activations
-        of tokens which may or may not be accepted.
-
-        Speculative decoding does not yet support prefill, so we do not perform
-        lookahead allocation for prefill.
-        """
-        if is_prefill:
-            return 0
-
-        return self.scheduler_config.num_lookahead_slots
-
-    def _get_num_new_tokens(self, seq_group: SequenceGroup,
-                            status: SequenceStatus, enable_chunking: bool,
-                            budget: SchedulingBudget) -> int:
-        """Get the next new tokens to compute for a given sequence group
-            that's in a given `status`.
-
-        The API could chunk the number of tokens to compute based on `budget`
-        if `enable_chunking` is True. If a sequence group has multiple
-        sequences (e.g., running beam search), it means it is in decoding
-        phase, so chunking doesn't happen.
-
-        Returns 0 if the new token cannot be computed due to token budget.
-        """
-        num_new_tokens = 0
-        seqs = seq_group.get_seqs(status=status)
-        for seq in seqs:
-            num_new_tokens += seq.get_num_new_tokens()
-        assert num_new_tokens > 0
-        # Chunk if a running request cannot fit in.
-        # If number of seq > 1, it means it is doing beam search in a
-        # decode phase. Do not chunk in that case.
-        if enable_chunking and len(seqs) == 1:
-            num_new_tokens = min(num_new_tokens,
-                                 budget.remaining_token_budget())
-        return num_new_tokens+    def mark_blocks_as_computed(self, seq_group: SequenceGroup):
+        self.block_manager.mark_blocks_as_computed(seq_group)