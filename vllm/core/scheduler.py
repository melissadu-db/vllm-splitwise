--- conflicted
+++ resolved
@@ -105,12 +105,9 @@
             num_cpu_blocks=self.cache_config.num_cpu_blocks,
             sliding_window=self.cache_config.sliding_window,
             enable_caching=self.cache_config.enable_prefix_caching)
-<<<<<<< HEAD
 
         # Create the prefix pool to cache the prefixes.
         self.prefix_pool = PrefixPool(self.cache_config.block_size)
-=======
->>>>>>> da86c0a0
 
         # Sequence groups in the WAITING state.
         self.waiting: Deque[SequenceGroup] = deque()
@@ -537,11 +534,6 @@
         mapping = self.block_manager.swap_out(seq_group)
         blocks_to_swap_out.update(mapping)
         for seq in seq_group.get_seqs(status=SequenceStatus.RUNNING):
-            seq.status = SequenceStatus.SWAPPED
-<<<<<<< HEAD
             
-=======
-
->>>>>>> da86c0a0
     def mark_blocks_as_computed(self, seq_group: SequenceGroup):
         self.block_manager.mark_blocks_as_computed(seq_group)