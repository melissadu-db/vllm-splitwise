--- conflicted
+++ resolved
@@ -73,16 +73,11 @@
             hidden_states = _prune_hidden_states(hidden_states,
                                                  sampling_metadata)
 
-<<<<<<< HEAD
         # Get the logits for the next tokens.
         logits = self._get_logits(hidden_states,
                                   embedding,
                                   embedding_bias,
                                   dst_rank=self.dst_rank)
-=======
-            # Get the logits for the next tokens.
-            logits = self._get_logits(hidden_states, embedding, embedding_bias)
->>>>>>> 42ecab2f
 
         # Only perform sampling in the driver worker.
         # Note: `_get_logits` is still distributed across TP workers because
@@ -378,12 +373,7 @@
         probs = probs[:, None, :].expand(probs.shape[0], num_samples,
                                          probs.shape[1]).contiguous().view(
                                              -1, probs.shape[1])
-<<<<<<< HEAD
-    # torch.Tensor.exponential_ gives different results on different devices
-    # resulting in sampled outputs being different
     q = torch.empty_like(probs).exponential_(1)
-=======
-    q = torch.empty_like(probs)
     if seq_groups is None:
         q.exponential_()
     else:
@@ -392,7 +382,6 @@
             next_sample_idx = sample_idx + len(seq_ids) * num_samples
             q[sample_idx:next_sample_idx].exponential_(generator=generator)
             sample_idx = next_sample_idx
->>>>>>> 42ecab2f
     return probs.div_(q).argmax(dim=1).view(-1, num_samples)
 
 
