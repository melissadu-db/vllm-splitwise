"""Fused MoE kernel."""
import functools
import json
import os
from typing import Any, Dict, Optional, Tuple

import torch
import triton
import triton.language as tl

from vllm._C import ops
from vllm.logger import init_logger
from vllm.utils import is_hip

logger = init_logger(__name__)


@triton.jit
def fused_moe_kernel(
    # Pointers to matrices
    a_ptr,
    b_ptr,
    c_ptr,
    topk_weights_ptr,
    sorted_token_ids_ptr,
    expert_ids_ptr,
    num_tokens_post_padded_ptr,
    # Matrix dimensions
    N,
    K,
    EM,
    num_valid_tokens,
    # The stride variables represent how much to increase the ptr by when
    # moving by 1 element in a particular dimension. E.g. `stride_am` is
    # how much to increase `a_ptr` by to get the element one row down
    # (A has M rows).
    stride_am,
    stride_ak,
    stride_be,
    stride_bk,
    stride_bn,
    stride_cm,
    stride_cn,
    # Meta-parameters
    BLOCK_SIZE_M: tl.constexpr,
    BLOCK_SIZE_N: tl.constexpr,
    BLOCK_SIZE_K: tl.constexpr,
    GROUP_SIZE_M: tl.constexpr,
    MUL_ROUTED_WEIGHT: tl.constexpr,
    top_k: tl.constexpr,
    compute_type: tl.constexpr,
):
    """
    Implements the fused computation for a Mixture of Experts (MOE) using
    token and expert matrices.

    Key Parameters:
    - A: The input tensor representing tokens with shape (*, K), where '*' can
        be any shape representing batches and K is the feature dimension of
        each token.
    - B: The stacked MOE weight tensor with shape (E, N, K), where E is
        the number of experts, K is the input feature dimension, and N is
        the output feature dimension.
    - C: The output cache tensor with shape (M, topk, N), where M is the
        total number of tokens post padding, topk is the number of times
        each token is repeated, and N is the output feature dimension.
    - sorted_token_ids: A tensor containing the sorted indices of tokens,
        repeated topk times and arranged by the expert index they are
        assigned to.
    - expert_ids: A tensor containing the indices of the expert for each
        block. It determines which expert matrix from B should be used for
        each block in A.
    This kernel performs the multiplication of a token by its corresponding
    expert matrix as determined by `expert_ids`. The sorting of
    `sorted_token_ids` by expert index and padding ensures divisibility by
    BLOCK_SIZE_M, which is necessary to maintain consistency in block matrix
    multiplication across different blocks processed by the same expert.
    """
    # -----------------------------------------------------------
    # Map program ids `pid` to the block of C it should compute.
    # This is done in a grouped ordering to promote L2 data reuse.
    pid = tl.program_id(axis=0)
    num_pid_m = tl.cdiv(EM, BLOCK_SIZE_M)
    num_pid_n = tl.cdiv(N, BLOCK_SIZE_N)
    num_pid_in_group = GROUP_SIZE_M * num_pid_n
    group_id = pid // num_pid_in_group
    first_pid_m = group_id * GROUP_SIZE_M
    group_size_m = min(num_pid_m - first_pid_m, GROUP_SIZE_M)
    pid_m = first_pid_m + ((pid % num_pid_in_group) % group_size_m)
    pid_n = (pid % num_pid_in_group) // group_size_m

    # ----------------------------------------------------------
    # Create pointers for the first blocks of A and B.
    # We will advance this pointer as we move in the K direction
    # and accumulate
    # `a_ptrs` is a block of [BLOCK_SIZE_M, BLOCK_SIZE_K] pointers
    # `b_ptrs` is a block of [BLOCK_SIZE_K, BLOCK_SIZE_N] pointers
    num_tokens_post_padded = tl.load(num_tokens_post_padded_ptr)
    if pid_m * BLOCK_SIZE_M >= num_tokens_post_padded:
        return
    offs_token_id = pid_m * BLOCK_SIZE_M + tl.arange(0, BLOCK_SIZE_M)
    offs_token = tl.load(sorted_token_ids_ptr + offs_token_id)
    token_mask = offs_token < num_valid_tokens

    offs_bn = (pid_n * BLOCK_SIZE_N + tl.arange(0, BLOCK_SIZE_N)) % N
    offs_k = tl.arange(0, BLOCK_SIZE_K)
    a_ptrs = a_ptr + (offs_token[:, None] // top_k * stride_am +
                      offs_k[None, :] * stride_ak)

    off_experts = tl.load(expert_ids_ptr + pid_m)
    b_ptrs = b_ptr + off_experts * stride_be + (offs_k[:, None] * stride_bk +
                                                offs_bn[None, :] * stride_bn)

    # -----------------------------------------------------------
    # Iterate to compute a block of the C matrix.
    # We accumulate into a `[BLOCK_SIZE_M, BLOCK_SIZE_N]` block
    # of fp32 values for higher accuracy.
    # `accumulator` will be converted back to fp16 after the loop.
    accumulator = tl.zeros((BLOCK_SIZE_M, BLOCK_SIZE_N), dtype=tl.float32)

    for k in range(0, tl.cdiv(K, BLOCK_SIZE_K)):
        # Load the next block of A and B, generate a mask by checking the
        # K dimension.
        a = tl.load(a_ptrs,
                    mask=token_mask[:, None] &
                    (offs_k[None, :] < K - k * BLOCK_SIZE_K),
                    other=0.0)
        b = tl.load(b_ptrs,
                    mask=offs_k[:, None] < K - k * BLOCK_SIZE_K,
                    other=0.0)
        # We accumulate along the K dimension.
        accumulator += tl.dot(a, b)
        # Advance the ptrs to the next K block.
        a_ptrs += BLOCK_SIZE_K * stride_ak
        b_ptrs += BLOCK_SIZE_K * stride_bk

    if MUL_ROUTED_WEIGHT:
        moe_weight = tl.load(topk_weights_ptr + offs_token,
                             mask=token_mask,
                             other=0)
        accumulator = accumulator * moe_weight[:, None]

    accumulator = accumulator.to(compute_type)
    # -----------------------------------------------------------
    # Write back the block of the output
    offs_cn = pid_n * BLOCK_SIZE_N + tl.arange(0, BLOCK_SIZE_N)
    c_ptrs = c_ptr + stride_cm * offs_token[:, None] + stride_cn * offs_cn[
        None, :]
    c_mask = token_mask[:, None] & (offs_cn[None, :] < N)
    tl.store(c_ptrs, accumulator, mask=c_mask)


def moe_align_block_size(
        topk_ids: torch.Tensor, block_size: int,
        num_experts: int) -> Tuple[torch.Tensor, torch.Tensor, torch.Tensor]:
    """
    Aligns the token distribution across experts to be compatible with block
    size for matrix multiplication.

    Parameters:
    - topk_ids: A tensor of shape [total_tokens, top_k] representing the
        top-k expert indices for each token.
    - block_size: The block size used in block matrix multiplication.
    - num_experts: The total number of experts.

    Returns:
    - sorted_token_ids: A tensor containing the sorted token indices according
        to their allocated expert.
    - expert_ids: A tensor indicating the assigned expert index for each block.
    - num_tokens_post_padded: The total number of tokens after padding,
        ensuring divisibility by block_size.

    This function pads the number of tokens that each expert needs to process
    so that it is divisible by block_size.
    Padding ensures that during block matrix multiplication, the dimensions
    align correctly.

    Example:
    Given topk_ids = [[2, 3, 4], [1, 2, 4], [1, 3, 4], [1, 2, 3]],
    block_size = 4, and num_experts = 4:
    - We initially have 12 tokens (after repeating 'top_k' times) and 4 experts,
        with each expert needing to process 3 tokens.
    - As block_size is 4, we pad 1 token for each expert.
    - First, flatten topk_ids to [2, 3, 4, 1, 2, 4, 1, 3, 4, 1, 2, 3].
    - Then append padding tokens [12, 12, 12, 12] for each block.
    - After sorting by expert index, we obtain token_ids
        [3, 6, 9, 12, 0, 4, 10, 12, 1, 7, 11, 12, 2, 5, 8, 12].
        Tokens 12 are non-existent (padding) and are ignored in
        the subsequent matrix multiplication.
    - The padding ensures that the total number of tokens is now divisible
        by block_size for proper block matrix operations.
    """
    sorted_ids = torch.empty(
        (topk_ids.numel() + num_experts * (block_size - 1), ),
        dtype=torch.int32,
        device=topk_ids.device)
    expert_ids = torch.empty((topk_ids.numel() + num_experts, ),
                             dtype=torch.int32,
                             device=topk_ids.device)
    sorted_ids.fill_(topk_ids.numel())
    num_tokens_post_pad = torch.empty((1),
                                      dtype=torch.int32,
                                      device=topk_ids.device)
    ops.moe_align_block_size(topk_ids, num_experts, block_size, sorted_ids,
                             expert_ids, num_tokens_post_pad)
    return sorted_ids, expert_ids, num_tokens_post_pad


def invoke_fused_moe_kernel(A: torch.Tensor, B: torch.Tensor, C: torch.Tensor,
                            topk_weights: torch.Tensor, topk_ids: torch.Tensor,
                            sorted_token_ids: torch.Tensor,
                            expert_ids: torch.Tensor,
                            num_tokens_post_padded: torch.Tensor,
                            mul_routed_weight: bool, top_k: int,
                            config: Dict[str, Any]) -> None:
    assert topk_weights.stride(1) == 1
    assert sorted_token_ids.stride(0) == 1

    grid = lambda META: (triton.cdiv(sorted_token_ids.shape[0], META[
        'BLOCK_SIZE_M']) * triton.cdiv(B.shape[1], META['BLOCK_SIZE_N']), )

    fused_moe_kernel[grid](
        A,
        B,
        C,
        topk_weights,
        sorted_token_ids,
        expert_ids,
        num_tokens_post_padded,
        B.shape[1],
        B.shape[2],
        sorted_token_ids.shape[0],
        topk_ids.numel(),
        A.stride(0),
        A.stride(1),
        B.stride(0),
        B.stride(2),
        B.stride(1),
        C.stride(1),
        C.stride(2),
        MUL_ROUTED_WEIGHT=mul_routed_weight,
        top_k=top_k,
        compute_type=tl.bfloat16 if A.dtype == torch.bfloat16 else tl.float16,
        **config,
    )


<<<<<<< HEAD
def fused_topk(
    gating_output: torch.Tensor,
    topk: int,
    renormalize: bool,
):
    """Compute top-k indice and weights from gating logits

    Args:
        gating_output (torch.Tensor): The output of the gating operation
          (before softmax).
        topk (int): The number of top-k experts to select.
        renormalize (bool): If True, renormalize the top-k weights to sum to 1.
    """
    M = gating_output.shape[0]
    if is_hip():
        # The MoE kernels are not yet supported on ROCm.
        routing_weights = torch.softmax(gating_output,
                                        dim=-1,
                                        dtype=torch.float32)
        topk_weights, topk_ids = torch.topk(routing_weights, topk, dim=-1)
    else:
        import vllm._moe_C as moe_kernels

        topk_weights = torch.empty(M,
                                   topk,
                                   dtype=torch.float32,
                                   device=gating_output.device)
        topk_ids = torch.empty(M,
                               topk,
                               dtype=torch.int32,
                               device=gating_output.device)
        token_expert_indicies = torch.empty(M,
                                            topk,
                                            dtype=torch.int32,
                                            device=gating_output.device)
        moe_kernels.topk_softmax(
            topk_weights,
            topk_ids,
            token_expert_indicies,
            gating_output.float(),  # TODO(woosuk): Optimize this.
        )
        del token_expert_indicies  # Not used. Will be used in the future.
    if renormalize:
        topk_weights = topk_weights / topk_weights.sum(dim=-1, keepdim=True)
    return topk_weights, topk_ids
=======
def get_config_file_name(E: int, N: int) -> str:
    device_name = torch.cuda.get_device_name().replace(" ", "_")
    return f"E={E},N={N},device_name={device_name}.json"
>>>>>>> 86015984


@functools.lru_cache
def get_moe_configs(E: int, N: int) -> Optional[Dict[int, Any]]:
    """
    Return optimized configurations for the fused MoE kernel.

    The return value will be a dictionary that maps an irregular grid of
    batch sizes to configurations of the fused_moe kernel. To evaluate the
    kernel on a given batch size bs, the closest batch size in the grid should
    be picked and the associated configuration chosen to invoke the kernel.
    """

    # First look up if an optimized configuration is available in the configs
    # directory
<<<<<<< HEAD
    device_name = torch.cuda.get_device_name().replace(" ", "_")
=======
    json_file_name = get_config_file_name(E, N)
>>>>>>> 86015984

    config_file_path = os.path.join(
        os.path.dirname(os.path.realpath(__file__)), "configs", json_file_name)
    if os.path.exists(config_file_path):
        with open(config_file_path) as f:
            logger.info(
                f"Using configuration from {config_file_path} for MoE layer.")
            # If a configuration has been found, return it
            return {int(key): val for key, val in json.load(f).items()}

    # If no optimized configuration is available, we will use the default
    # configuration
    return None


def fused_moe(
    hidden_states: torch.Tensor,
    w1: torch.Tensor,
    w2: torch.Tensor,
    gating_output: torch.Tensor,
    topk: int,
    renormalize: bool,
    inplace: bool = True,
    override_config: Optional[Dict[str, Any]] = None,
) -> torch.Tensor:
    """
    This function computes a Mixture of Experts (MoE) layer using two sets of
    weights, w1 and w2, and top-k gating mechanism.

    Parameters:
    - hidden_states (torch.Tensor): The input tensor to the MoE layer.
    - w1 (torch.Tensor): The first set of expert weights.
    - w2 (torch.Tensor): The second set of expert weights.
    - gating_output (torch.Tensor): The output of the gating operation
        (before softmax).
    - topk (int): The number of top-k experts to select.
    - renormalize (bool): If True, renormalize the top-k weights to sum to 1.
    - inplace (bool): If True, perform the operation in-place.
        Defaults to False.
    - override_config (Optional[Dict[str, Any]]): Optional override
        for the kernel configuration.

    Returns:
    - torch.Tensor: The output tensor after applying the MoE layer.
    """
    # Check constraints.
    assert hidden_states.shape[0] == gating_output.shape[0], (
        "Number of tokens mismatch")
    assert hidden_states.shape[1] == w1.shape[2], "Hidden size mismatch"
    assert gating_output.shape[1] == w1.shape[0], "Number of experts mismatch"
    assert hidden_states.is_contiguous(), "Hidden_states must be contiguous"
    assert hidden_states.dtype in [
        torch.float32, torch.float16, torch.bfloat16
    ]
    M, _ = hidden_states.shape
    E, N, _ = w1.shape

    topk_weights, topk_ids = fused_topk(gating_output, topk, renormalize)

    if override_config:
        config = override_config
    else:
        # First try to load optimal config from the file
        configs = get_moe_configs(E, w2.shape[2])

        if configs:
            # If an optimal configuration map has been found, look up the
            # optimal config
            config = configs[min(configs.keys(), key=lambda x: abs(x - M))]
        else:
            # Else use the default config
            config = {
                'BLOCK_SIZE_M': 64,
                'BLOCK_SIZE_N': 64,
                'BLOCK_SIZE_K': 32,
                'GROUP_SIZE_M': 8
            }

            if M <= E:
                config = {
                    'BLOCK_SIZE_M': 16,
                    'BLOCK_SIZE_N': 32,
                    'BLOCK_SIZE_K': 64,
                    'GROUP_SIZE_M': 1
                }

    intermediate_cache1 = torch.empty((M, topk_ids.shape[1], N),
                                      device=hidden_states.device,
                                      dtype=hidden_states.dtype)
    intermediate_cache2 = torch.empty((M * topk_ids.shape[1], N // 2),
                                      device=hidden_states.device,
                                      dtype=hidden_states.dtype)
    intermediate_cache3 = torch.empty((M, topk_ids.shape[1], w2.shape[1]),
                                      device=hidden_states.device,
                                      dtype=hidden_states.dtype)

    sorted_token_ids, expert_ids, num_tokens_post_padded = moe_align_block_size(
        topk_ids, config['BLOCK_SIZE_M'], E)

    invoke_fused_moe_kernel(hidden_states, w1, intermediate_cache1,
                            topk_weights, topk_ids, sorted_token_ids,
                            expert_ids, num_tokens_post_padded, False,
                            topk_ids.shape[1], config)

    ops.silu_and_mul(intermediate_cache2, intermediate_cache1.view(-1, N))

    invoke_fused_moe_kernel(intermediate_cache2, w2, intermediate_cache3,
                            topk_weights, topk_ids, sorted_token_ids,
                            expert_ids, num_tokens_post_padded, True, 1,
                            config)

    if inplace:
        return torch.sum(intermediate_cache3.view(*intermediate_cache3.shape),
                         dim=1,
                         out=hidden_states)
    return torch.sum(intermediate_cache3.view(*intermediate_cache3.shape),
                     dim=1)<|MERGE_RESOLUTION|>--- conflicted
+++ resolved
@@ -245,14 +245,17 @@
     )
 
 
-<<<<<<< HEAD
+def get_config_file_name(E: int, N: int) -> str:
+    device_name = torch.cuda.get_device_name().replace(" ", "_")
+    return f"E={E},N={N},device_name={device_name}.json"
+
+
 def fused_topk(
     gating_output: torch.Tensor,
     topk: int,
     renormalize: bool,
 ):
     """Compute top-k indice and weights from gating logits
-
     Args:
         gating_output (torch.Tensor): The output of the gating operation
           (before softmax).
@@ -260,42 +263,38 @@
         renormalize (bool): If True, renormalize the top-k weights to sum to 1.
     """
     M = gating_output.shape[0]
-    if is_hip():
-        # The MoE kernels are not yet supported on ROCm.
-        routing_weights = torch.softmax(gating_output,
-                                        dim=-1,
-                                        dtype=torch.float32)
-        topk_weights, topk_ids = torch.topk(routing_weights, topk, dim=-1)
-    else:
-        import vllm._moe_C as moe_kernels
-
-        topk_weights = torch.empty(M,
-                                   topk,
-                                   dtype=torch.float32,
-                                   device=gating_output.device)
-        topk_ids = torch.empty(M,
-                               topk,
-                               dtype=torch.int32,
-                               device=gating_output.device)
-        token_expert_indicies = torch.empty(M,
-                                            topk,
-                                            dtype=torch.int32,
-                                            device=gating_output.device)
-        moe_kernels.topk_softmax(
-            topk_weights,
-            topk_ids,
-            token_expert_indicies,
-            gating_output.float(),  # TODO(woosuk): Optimize this.
-        )
-        del token_expert_indicies  # Not used. Will be used in the future.
-    if renormalize:
-        topk_weights = topk_weights / topk_weights.sum(dim=-1, keepdim=True)
+    # if is_hip():
+    #     # The MoE kernels are not yet supported on ROCm.
+    #     routing_weights = torch.softmax(gating_output,
+    #                                     dim=-1,
+    #                                     dtype=torch.float32)
+    #     topk_weights, topk_ids = torch.topk(routing_weights, topk, dim=-1)
+    # else:
+    #     import vllm._moe_C as moe_kernels
+
+    #     topk_weights = torch.empty(M,
+    #                                topk,
+    #                                dtype=torch.float32,
+    #                                device=gating_output.device)
+    #     topk_ids = torch.empty(M,
+    #                            topk,
+    #                            dtype=torch.int32,
+    #                            device=gating_output.device)
+    #     token_expert_indicies = torch.empty(M,
+    #                                         topk,
+    #                                         dtype=torch.int32,
+    #                                         device=gating_output.device)
+    #     moe_kernels.topk_softmax(
+    #         topk_weights,
+    #         topk_ids,
+    #         token_expert_indicies,
+    #         gating_output.float(),  # TODO(woosuk): Optimize this.
+    #     )
+    #     del token_expert_indicies  # Not used. Will be used in the future.
+    # if renormalize:
+    #     topk_weights = topk_weights / topk_weights.sum(dim=-1, keepdim=True)
+    topk_weights, topk_ids = fused_topk(gating_output, topk, renormalize)
     return topk_weights, topk_ids
-=======
-def get_config_file_name(E: int, N: int) -> str:
-    device_name = torch.cuda.get_device_name().replace(" ", "_")
-    return f"E={E},N={N},device_name={device_name}.json"
->>>>>>> 86015984
 
 
 @functools.lru_cache
@@ -311,11 +310,7 @@
 
     # First look up if an optimized configuration is available in the configs
     # directory
-<<<<<<< HEAD
-    device_name = torch.cuda.get_device_name().replace(" ", "_")
-=======
     json_file_name = get_config_file_name(E, N)
->>>>>>> 86015984
 
     config_file_path = os.path.join(
         os.path.dirname(os.path.realpath(__file__)), "configs", json_file_name)
@@ -367,13 +362,44 @@
     assert hidden_states.shape[1] == w1.shape[2], "Hidden size mismatch"
     assert gating_output.shape[1] == w1.shape[0], "Number of experts mismatch"
     assert hidden_states.is_contiguous(), "Hidden_states must be contiguous"
+    # assert w1.is_contiguous(), "Expert weights1 must be contiguous"
+    # assert w2.is_contiguous(), "Expert weights2 must be contiguous"
     assert hidden_states.dtype in [
         torch.float32, torch.float16, torch.bfloat16
     ]
     M, _ = hidden_states.shape
     E, N, _ = w1.shape
 
-    topk_weights, topk_ids = fused_topk(gating_output, topk, renormalize)
+    if is_hip():
+        # The MoE kernels are not yet supported on ROCm.
+        routing_weights = torch.softmax(gating_output,
+                                        dim=-1,
+                                        dtype=torch.float32)
+        topk_weights, topk_ids = torch.topk(routing_weights, topk, dim=-1)
+    else:
+        import vllm._moe_C as moe_kernels
+
+        topk_weights = torch.empty(M,
+                                   topk,
+                                   dtype=torch.float32,
+                                   device=hidden_states.device)
+        topk_ids = torch.empty(M,
+                               topk,
+                               dtype=torch.int32,
+                               device=hidden_states.device)
+        token_expert_indicies = torch.empty(M,
+                                            topk,
+                                            dtype=torch.int32,
+                                            device=hidden_states.device)
+        moe_kernels.topk_softmax(
+            topk_weights,
+            topk_ids,
+            token_expert_indicies,
+            gating_output.float(),  # TODO(woosuk): Optimize this.
+        )
+        del token_expert_indicies  # Not used. Will be used in the future.
+    if renormalize:
+        topk_weights = topk_weights / topk_weights.sum(dim=-1, keepdim=True)
 
     if override_config:
         config = override_config
