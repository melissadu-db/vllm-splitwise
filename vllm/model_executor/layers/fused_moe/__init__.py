--- conflicted
+++ resolved
@@ -1,15 +1,4 @@
 from vllm.model_executor.layers.fused_moe.fused_moe import (
-<<<<<<< HEAD
-    fused_moe, moe_align_block_size, fused_topk)
+    fused_moe, moe_align_block_size, fused_topk, get_config_file_name)
 
-__all__ = ["fused_moe", "moe_align_block_size", "fused_topk"]
-=======
-    fused_moe,
-    get_config_file_name,
-)
-
-__all__ = [
-    "fused_moe",
-    "get_config_file_name",
-]
->>>>>>> 86015984
+__all__ = ["fused_moe", "moe_align_block_size", "fused_topk", "get_config_file_name"]
