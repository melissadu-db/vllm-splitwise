[build-system]
# Should be mirrored in requirements-build.txt
requires = [
    "cmake>=3.21",
    "ninja",
    "packaging",
<<<<<<< HEAD
    "setuptools == 69.5.1",
    "torch == 2.1.2",
=======
    "setuptools >= 49.4.0",
    "torch == 2.3.0",
>>>>>>> 6a50f4ca
    "wheel",
]
build-backend = "setuptools.build_meta"

[tool.ruff]
# Allow lines to be as long as 80.
line-length = 80
exclude = [
    # External file, leaving license intact
    "examples/fp8/quantizer/quantize.py"
]

[tool.ruff.lint]
select = [
    # pycodestyle
    "E",
    # Pyflakes
    "F",
    # pyupgrade
    # "UP",
    # flake8-bugbear
    "B",
    # flake8-simplify
    "SIM",
    # isort
    # "I",
    "G",
]
ignore = [
    # star imports
    "F405", "F403",
    # lambda expression assignment
    "E731",
    # Loop control variable not used within loop body
    "B007",
]

[tool.mypy]
python_version = "3.8"

ignore_missing_imports = true
check_untyped_defs = true
follow_imports = "skip"

files = "vllm"
# TODO(woosuk): Include the code from Megatron and HuggingFace.
exclude = [
    "vllm/model_executor/parallel_utils/|vllm/model_executor/models/",
    # Ignore triton kernels in ops.
    'vllm/attention/ops/.*\.py$'
]

[tool.codespell]
ignore-words-list = "dout, te, indicies"
skip = "./tests/prompts,./benchmarks/sonnet.txt,./tests/lora/data,./build"

[tool.isort]
use_parentheses = true
skip_gitignore = true<|MERGE_RESOLUTION|>--- conflicted
+++ resolved
@@ -4,13 +4,8 @@
     "cmake>=3.21",
     "ninja",
     "packaging",
-<<<<<<< HEAD
     "setuptools == 69.5.1",
-    "torch == 2.1.2",
-=======
-    "setuptools >= 49.4.0",
     "torch == 2.3.0",
->>>>>>> 6a50f4ca
     "wheel",
 ]
 build-backend = "setuptools.build_meta"
